/* Core layout */
.schedule-container {
  padding: 2rem;
  position: relative;
  min-height: 100vh;
  background: linear-gradient(to bottom right, #f0f4ff, #ffffff);
  transition: background 0.3s ease;
}

/* Header styling */
.schedule-header {
  display: flex;
  justify-content: space-between;
  align-items: center;
  margin-bottom: 2rem;
  background: var(--card);
  padding: 1.5rem;
  border-radius: 1rem;
  box-shadow: 0 4px 12px rgba(0, 0, 0, 0.08);
  transition: all 0.3s ease;
}

.schedule-header h1 {
  display: flex;
  align-items: center;
  gap: 0.75rem;
  margin: 0;
  font-size: 1.8rem;
  color: var(--foreground);
}

.header-left {
  display: flex;
  align-items: center;
  gap: 1rem;
  justify-content: space-between; /* Ensure items are spaced apart */
  width: 100%; /* Take full width */
}

.header-left .schedule-title {
  flex-grow: 1; /* Push the title to the left */
}

.header-left .ai-badge-container {
  margin-left: auto; /* Push the AI badge to the far right */
}

.title-group {
  display: flex;
  align-items: center;
  gap: 1rem;
}

.schedule-title {
  font-size: 1.5rem;
  font-weight: 700;
  margin: 0;
  background: linear-gradient(45deg, #4f46e5, #7c3aed);
  -webkit-background-clip: text;
  -webkit-text-fill-color: transparent;
  letter-spacing: -0.02em;
}

.current-date {
  font-size: 0.875rem;
  color: var(--muted-foreground);
  margin: 0;
  font-weight: 500;
}

.header-right {
  display: flex;
  align-items: center;
  gap: 1rem;
}



.header-button {
  display: inline-flex;
  align-items: center;
  padding: 0.6rem 1.2rem;
  border: 1px solid var(--border);
  border-radius: 0.5rem;
  background: var(--card);
  color: var(--foreground);
  font-size: 0.875rem;
  font-weight: 500;
  cursor: pointer;
  transition: all 0.2s ease;
  gap: 0.5rem;
}

.header-button:hover {
  background: var(--accent);
  transform: translateY(-1px);
  box-shadow: 0 2px 8px rgba(0, 0, 0, 0.08);
}

.settings-button, semester-date-button, action-button {
  padding: 0.6rem;
  background: var(--accent);
  color: white;
  border-radius: 0.5rem;
  transition: all 0.2s ease;
}

.settings-button:hover {
  background: var(--primary);
  color: white;
  transform: translateY(-1px);
}

/* View selector buttons */
.view-selector {
  display: flex;
  flex-direction: row;
  gap: 0.5rem;
  background: var(--card-bg);
  padding: 0.5rem;
  border-radius: 0.75rem;
  box-shadow: 0 2px 8px rgba(0, 0, 0, 0.05);
  overflow-x: auto;
  scrollbar-width: none;
  margin-left: auto; /* Push the view-selector and AIBadge to the far right */
}

/* View selector buttons */
.view-selector-settings {
  display: flex;
  flex-direction: row;
  gap: 0.5rem;
  background: var(--card-bg);
  padding: 0.5rem;
  border-radius: 0.75rem;
  overflow-x: auto;
  scrollbar-width: none;
  margin-left: auto;
  /* Push the view-selector and AIBadge to the far right */
}

.view-selector::-webkit-scrollbar {
  display: none;
}

.view-selector .ai-badge-container {
  margin-left: auto; /* Ensure AIBadge is at the far right */
}

.view-button {
  display: flex;
  align-items: center;
  justify-content: center;
  gap: 0.5rem;
  padding: 0.6rem 1.2rem;
  border-radius: 0.5rem;
  border: none;
  background: transparent;
  color:#6b7280;
  font-size: 0.875rem;
  font-weight: 600;
  cursor: pointer;
  transition: all 0.2s ease;
  white-space: nowrap;
}

.view-button.active {
  background-color: var(--primary, #4f46e5);
  color: white;
  box-shadow: 0 2px 8px rgba(79, 70, 229, 0.25);
}

.view-button:hover:not(.active) {
  background-color: var(--hover-bg, #f3f4f6);
  color: var(--foreground);
}

.button-icon {
  font-size: 1.1rem;
}

/* Enhanced Calendar Container */
.calendar-container {
  background-color: var(--card-bg);
  border-radius: 1.25rem;
  overflow: hidden;
  /* Changed from 'scroll' to 'hidden' */
  box-shadow: 0 8px 30px rgba(0, 0, 0, 0.08);
  border: 1px solid var(--border);
  margin: 1.5rem 0 2.5rem;
  height: 750px;
  position: relative;
  display: flex;
  flex-direction: column;
  transition: all 0.3s ease;
  backdrop-filter: blur(10px);
  -webkit-backdrop-filter: blur(10px);
  padding-bottom: 20px;/* Added padding at the bottom */
}

.calendar-container::before {
  content: '';
  position: absolute;
  top: 0;
  left: 0;
  right: 0;
  height: 4px;
  background: linear-gradient(90deg, #4f46e5, #7c3aed, #4f46e5);
  background-size: 200% 100%;
  animation: gradientShift 8s ease infinite;
  z-index: 1;
}

.calendar-container:hover {
  box-shadow: 0 12px 40px rgba(0, 0, 0, 0.12);
  transform: translateY(-4px);
}

.rbc-time-content {
  display: flex;
  flex: 1 0 0%;
  align-items: flex-start;
  width: 100%;
  border-top: 1px solid var(--border);
  overflow-y: auto;
  position: relative;
}

/* Fix the time gutter to stay in place when scrolling */
.rbc-time-gutter {
  position: sticky;
  left: 0;
  background-color: var(--card-bg);
  z-index: 5;
  border-right: 1px solid var(--border);
}

.rbc-time-view .rbc-time-gutter {
  white-space: nowrap;
  text-align: right;
  padding-right: 10px;
  width: 75px;
  font-weight: 500;
}

/* Ensure overlapping events are properly sized and positioned */
.rbc-day-slot .rbc-events-container {
  margin-right: 0 !important;
  width: 100% !important;
  /* Increase z-index to ensure events appear above day background */
  z-index: 5 !important;
}

.rbc-day-slot .rbc-event {
  position: absolute !important;
  border-radius: 8px !important;
  /* Left border styling moved to individual event types */
  overflow: visible !important; /* Allow elements to overflow for better visibility */
  z-index: 1 !important; /* Base z-index */
}

/* Add visual separation between events */
.rbc-event {
  position: relative !important;
  margin: 2px 4px !important;
  padding: 6px 8px !important;
  min-height: 30px !important;
  border-radius: 8px !important;
  background: var(--card) !important;
  border: 1px solid var(--border) !important;
  box-shadow: 0 2px 5px rgba(0, 0, 0, 0.08) !important;
  transition: all 0.2s ease !important;
  white-space: normal !important; /* Allow text to wrap */
  word-break: break-word !important;
  /* Apply subtle shadow for depth */
  box-shadow: 0 2px 5px rgba(0, 0, 0, 0.08) !important;
}

/* Enhance visibility on hover */
.rbc-event:hover {
  transform: scale(1.02) !important;
  z-index: 20 !important; /* Bring to front on hover */
  box-shadow: 0 5px 15px rgba(0, 0, 0, 0.12) !important;
}

/* Left border styling for event types */
.rbc-event::before {
  content: '';
  position: absolute;
  top: 0;
  left: 0;
  width: 6px; /* Slightly wider indicator */
  height: 100%;
  background: var(--primary, #4f46e5);
  border-radius: 4px 0 0 4px;
  opacity: 1;
}

/* Improved event content styling */
.rbc-event-content {
  font-size: 0.8rem !important;
  line-height: 1.3 !important;
  font-weight: 600 !important; /* Make text more visible */
  padding-left: 2px !important; /* Add padding to separate from border */
  color: var(--foreground) !important;
  display: flex !important;
  flex-direction: column !important;
  gap: 2px !important;
  overflow: hidden !important;
  text-overflow: ellipsis !important;
}

/* Make event label more visible */
.rbc-event-label {
  font-size: 0.7rem !important;
  font-weight: 700 !important;
  margin-bottom: 2px !important;
  opacity: 0.9;
  white-space: nowrap !important;
  overflow: hidden !important;
  text-overflow: ellipsis !important;
}

/* Additional styling for task event component */
.task-event {
  width: 100%;
  height: 100%;
  padding: 1px;
  overflow: hidden;
}

.task-event-title {
  font-weight: 600;
  font-size: 0.85rem;
  white-space: nowrap;
  overflow: hidden;
  text-overflow: ellipsis;
  margin-bottom: 2px;
}

.task-event-course, .task-event-location {
  display: flex;
  align-items: center;
  font-size: 0.7rem;
  opacity: 0.8;
  margin-top: 2px;
}

.task-event-icon {
  margin-right: 4px;
  font-size: 0.7rem;
}

/* ENHANCED OVERLAPPING EVENTS - Staggered positioning for overlapping events */
.rbc-day-slot .rbc-event:nth-child(odd) {
  margin-left: 2px !important;
}

.rbc-day-slot .rbc-event:nth-child(even) {
  margin-left: 5px !important;
  border-left-width: 5px !important;
}

/* Alternate color scheme for better visual separation */
.rbc-day-slot .rbc-event:nth-child(4n+1)::before {
  background-color: #4f46e5 !important; /* Primary blue */
}

.rbc-day-slot .rbc-event:nth-child(4n+2)::before {
  background-color: #8b5cf6 !important; /* Purple */
}

.rbc-day-slot .rbc-event:nth-child(4n+3)::before {
  background-color: #06b6d4 !important; /* Cyan */
}

.rbc-day-slot .rbc-event:nth-child(4n+4)::before {
  background-color: #f59e0b !important; /* Amber */
}

/* Ensure all events have a semi-transparent background for better text legibility */
.rbc-event {
  background-color: rgba(255, 255, 255, 0.9) !important;
}

.dark .rbc-event {
  background-color: rgba(30, 41, 59, 0.9) !important;
}

/* Refined Break Events - make them more distinct */
.break-event {
  background: linear-gradient(135deg, rgba(240, 253, 250, 0.95), rgba(204, 251, 241, 0.95)) !important;
  color: #0f766e !important;
  transform: scale(0.98);
  box-shadow: 0 1px 3px rgba(0, 0, 0, 0.05) !important;
  z-index: 0 !important; /* Send breaks to back */
  height: auto !important;
  min-height: 24px !important;
}

.break-event::before {
  background-color: #14b8a6 !important;
  width: 4px;
}

.break-event .rbc-event-content {
  display: flex !important;
  align-items: center !important;
  justify-content: center !important;
  font-weight: 600 !important;
  font-size: 0.8rem !important;
}

.break-event .task-event-title::before {
  content: "☕";
  margin-right: 5px;
  font-size: 0.9rem;
}

.long-break-event {
  background: linear-gradient(135deg, rgba(224, 242, 254, 0.95), rgba(186, 230, 253, 0.95)) !important;
  color: #0369a1 !important;
}

.long-break-event::before {
  background-color: #0ea5e9 !important;
}

.long-break-event .task-event-title::before {
  content: "🍽️";
}

/* Distinct styling for different event categories */
.category-class::before {
  background-color: #4f46e5 !important; /* Blue for classes */
}

.category-assignment::before {
  background-color: #8b5cf6 !important; /* Purple for assignments */
}

.category-study::before {
  background-color: #10b981 !important; /* Green for study sessions */
}

.category-reminder::before {
  background-color: #ec4899 !important; /* Pink for reminders */
}

/* Improve priority indicators */
.priority-high::before {
  background-color: var(--priority-high-border, #ef4444) !important;
}

.priority-medium::before {
  background-color: var(--priority-medium-border, #f59e0b) !important;
}

.priority-low::before {
  background-color: var(--priority-low-border, #10b981) !important;
}

/* TOOLTIP ON HOVER - Add custom tooltip for truncated events */
.rbc-event {
  position: relative !important;
}

.rbc-event:hover::after {
  content: attr(title);
  position: absolute;
  top: -30px;
  left: 50%;
  transform: translateX(-50%);
  background: var(--tooltip-bg, rgba(15, 23, 42, 0.9));
  color: white;
  padding: 4px 8px;
  border-radius: 4px;
  font-size: 0.75rem;
  white-space: nowrap;
  z-index: 30;
  max-width: 300px;
  overflow: hidden;
  text-overflow: ellipsis;
}

.dark .rbc-event:hover::after {
  background: var(--tooltip-bg, rgba(240, 240, 240, 0.9));
  color: #111;
}

/* Fix scrolling in month view */
.rbc-month-view .rbc-month-row {
  overflow: visible !important;
  height: auto !important;
}

.rbc-row-content {
  z-index: 0 !important;
}

/* RESPONSIVE ADJUSTMENTS */
@media (max-width: 768px) {
  .rbc-event {
    padding: 3px 5px !important;
  }
  
  .rbc-event-content {
    font-size: 0.75rem !important;
  }
  
  .task-event-title {
    font-size: 0.75rem;
  }
  
  .task-event-course, .task-event-location {
    font-size: 0.65rem;
  }
  
  /* Make staggering more pronounced on mobile */
  .rbc-day-slot .rbc-event:nth-child(even):not(:only-child) {
    margin-left: 20% !important;
  }
}

.rbc-slot-selection {
  z-index: 10;
  position: absolute;
  background-color: rgba(79, 70, 229, 0.2);
  border: 1px solid #4f46e5;
}

.rbc-current-time-indicator {
  position: absolute;
  z-index: 10;
  left: 0;
  right: 0;
  height: 2px;
  background-color: #4f46e5;
  pointer-events: none;
}

/* Improve handling of overlapping events */
.rbc-event {
  position: relative !important;
  margin: 3px !important;
  padding: 8px 10px !important;
  min-height: 30px !important;
  border-radius: 10px !important;
  background: var(--card) !important;
  border: 1px solid var(--border) !important;
  box-shadow: 0 4px 8px rgba(0, 0, 0, 0.05) !important;
  transition: all 0.2s ease !important;
  overflow: hidden !important;
  /* Allow text to wrap in overlapping events */
  white-space: normal !important;
  word-break: break-word !important;
}

.rbc-event::before {
  content: '';
  position: absolute;
  top: 0;
  left: 0;
  width: 4px;
  height: 100%;
  background: var(--primary, #4f46e5);
  border-radius: 0 2px 2px 0;
  opacity: 0.8;
}

.rbc-event-content {
  font-size: 0.85rem !important;
  line-height: 1.4 !important;
  font-weight: 500 !important;
  color: var(--foreground) !important;
  display: flex !important;
  flex-direction: column !important;
  gap: 2px !important;
  /* Ensure text is readable even in smaller overlapping events */
  overflow: hidden !important;
  text-overflow: ellipsis !important;
}

/* Enhance event label styling */
.rbc-event-label {
  font-size: 0.7rem !important;
  font-weight: 600 !important;
  margin-bottom: 3px !important;
  opacity: 0.8;
  white-space: nowrap !important;
  overflow: hidden !important;
  text-overflow: ellipsis !important;
}

/* Add hover effect that brings event to front */
.rbc-event:hover {
  transform: translateY(-2px) !important;
  box-shadow: 0 8px 15px rgba(0, 0, 0, 0.1) !important;
  z-index: 20 !important;
  /* Higher z-index to show above other events */
}

/* Fixed positioning for toolbar */
.rbc-toolbar {
  position: sticky;
  top: 0;
  z-index: 10;
  background-color: var(--card-bg);
  border-bottom: 1px solid var(--border);
  padding: 1.25rem;
  display: flex;
  align-items: center;
  justify-content: space-between;
  flex-wrap: wrap;
  gap: 0.75rem;
  margin-bottom: 0.5rem;
}

.rbc-toolbar button {
  padding: 0.5rem 1rem;
  border-radius: 0.5rem;
  font-weight: 500;
  transition: all 0.2s ease;
  background: var(--card);
  color: var(--foreground);
  border: 1px solid var(--border);
}

.rbc-toolbar button.rbc-active {
  background: linear-gradient(135deg, #4f46e5, #7c3aed);
  color: white;
  box-shadow: 0 4px 10px rgba(79, 70, 229, 0.25);
  border-color: transparent;
}

.rbc-toolbar button:hover:not(.rbc-active) {
  background-color: var(--hover-bg);
  transform: translateY(-1px);
  box-shadow: 0 2px 5px rgba(0, 0, 0, 0.1);
}

.rbc-toolbar-label {
  font-weight: 600;
  font-size: 1.25rem;
  color: var(--heading);
  background: linear-gradient(45deg, #4f46e5, #7c3aed);
  -webkit-background-clip: text;
  -webkit-text-fill-color: transparent;
}

/* Enhanced header styling */
.rbc-header {
  padding: 0.75rem;
  font-weight: 600;
  color: var(--foreground);
  border-bottom: 1px solid var(--border);
  background-color: var(--card-alt-bg, #f9fafb);
}

/* Today cell highlighting */
.rbc-day-bg.rbc-today {
  background-color: var(--calendar-today-bg, rgba(79, 70, 229, 0.08)) !important;
  position: relative;
}

.rbc-day-bg.rbc-today::after {
  content: '';
  position: absolute;
  top: 0;
  left: 0;
  right: 0;
  height: 2px;
  background: linear-gradient(90deg, #4f46e5, #7c3aed);
}

/* Fix time column to be always visible with enhanced styling */
.rbc-time-view {
  display: flex;
  flex-direction: column;
  flex: 1;
  width: 100%;
  border: 1px solid var(--border);
  border-radius: 0.5rem;
  overflow: hidden;
}

.rbc-time-header {
  display: flex;
  flex: 0 0 auto;
  min-height: 0;
}

.rbc-time-header-content {
  flex: 1;
  display: flex;
  min-height: 0;
  flex-direction: column;
  border-left: 1px solid var(--border);
}

.rbc-time-content {
  display: flex;
  flex: 1 0 0%;
  align-items: flex-start;
  width: 100%;
  border-top: 1px solid var(--border);
  overflow-y: auto;
  position: relative;
}

/* Enhanced time gutter styling */
.rbc-time-gutter {
  position: sticky;
  left: 0;
  background-color: var(--card-bg);
  z-index: 5;
  border-right: 1px solid var(--border);
  width: 75px;
}

.rbc-time-view .rbc-time-gutter {
  white-space: nowrap;
  text-align: right;
  padding-right: 10px;
  font-weight: 500;
  color: var(--muted-foreground);
}

.rbc-timeslot-group {
  border-bottom: 1px solid var(--border);
  min-height: 50px;
}

/* Enhanced current time indicator */
.rbc-current-time-indicator {
  position: absolute;
  z-index: 10;
  left: 0;
  right: 0;
  height: 2px;
  background: linear-gradient(90deg, #4f46e5, #7c3aed);
  pointer-events: none;
}

.rbc-current-time-indicator::before {
  content: '';
  position: absolute;
  left: 0;
  top: -4px;
  width: 10px;
  height: 10px;
  background: #4f46e5;
  border-radius: 50%;
}

/* Nice scrollbar styling - Enhanced */
.rbc-time-content::-webkit-scrollbar {
  width: 8px;
  height: 8px;
}

.rbc-time-content::-webkit-scrollbar-track {
  background: var(--card-bg);
  border-radius: 4px;
}

.rbc-time-content::-webkit-scrollbar-thumb {
  background: var(--border);
  border-radius: 4px;
}

.rbc-time-content::-webkit-scrollbar-thumb:hover {
  background: var(--muted-foreground);
}

/* Calendar overlay better styling */
.rbc-overlay {
  position: absolute;
  z-index: 30;
  background-color: var(--card);
  border: 1px solid var(--border);
  box-shadow: 0 15px 35px rgba(0,0,0,0.2);
  padding: 10px;
  border-radius: 8px;
  max-height: 300px;
  overflow-y: auto;
}

.rbc-overlay-header {
  border-bottom: 1px solid var(--border);
  margin-bottom: 5px;
  padding: 0 5px 5px;
  text-align: center;
  font-weight: 600;
  color: var(--foreground);
}

/* Priority colors for events in calendar */
.priority-high::before {
  background-color: var(--priority-high-border, #ef4444) !important;
}

.priority-medium::before {
  background-color: var(--priority-medium-border, #f59e0b) !important;
}

.priority-low::before {
  background-color: var(--priority-low-border, #10b981) !important;
}

/* Category colors for events in calendar */
.category-assignment::before {
  background-color: #8b5cf6 !important;
}

.category-study::before {
  background-color: #4f46e5 !important;
}

.category-reminder::before {
  background-color: #ec4899 !important;
}

/* Grid View Styles */
.schedule-grid-container {
  margin-top: 1.5rem;
}

.schedule-grid {
  display: grid;
  grid-template-columns: repeat(auto-fit, minmax(250px, 1fr));
  gap: 1rem;
  overflow-x: auto;
  padding-bottom: 1rem;
}

.day-column {
  background-color: var(--card-alt-bg, #f9fafb);
  border-radius: 1rem;
  padding: 1.25rem;
  min-width: 250px;
  border: 1px solid var(--border);
  display: flex;
  flex-direction: column;
  height: 600px;
  transition: all 0.2s ease;
}

.day-column:hover {
  box-shadow: 0 8px 20px rgba(0, 0, 0, 0.08);
  transform: translateY(-2px);
}

.day-header {
  margin-bottom: 1rem;
  padding-bottom: 0.75rem;
  border-bottom: 1px solid var(--border);
}

.day-header h3 {
  font-size: 1.125rem;
  font-weight: 600;
  color: var(--heading);
  margin: 0 0 0.25rem 0;
}

.day-header p {
  font-size: 0.875rem;
  color: var(--muted-foreground);
  margin: 0;
}

.day-events {
  overflow-y: auto;
  flex: 1;
  display: flex;
  flex-direction: column;
  gap: 0.75rem;
  padding-right: 0.5rem;
}

.day-events::-webkit-scrollbar {
  width: 4px;
}

.day-events::-webkit-scrollbar-track {
  background: transparent;
}

.day-events::-webkit-scrollbar-thumb {
  background-color: var(--scrollbar-thumb);
  border-radius: 4px;
}

.grid-class-item {
  background-color: var(--card-bg);
  border-radius: 0.75rem;
  padding: 1rem;
  border-left: 3px solid var(--primary);
  box-shadow: 0 2px 6px rgba(0, 0, 0, 0.05);
  cursor: pointer;
  transition: all 0.2s ease;
}

.grid-class-item:hover {
  transform: translateY(-2px);
  box-shadow: 0 6px 12px rgba(0, 0, 0, 0.1);
}

.grid-class-item.class-event {
  border-left-color: var(--primary);
}

.grid-class-item.task-event {
  border-left-color: var(--warning, #f59e0b);
}

.grid-event-time {
  display: flex;
  align-items: center;
  gap: 0.375rem;
  font-size: 0.75rem;
  color: var(--muted-foreground);
  margin-bottom: 0.5rem;
  font-weight: 500;
}

.grid-event-title {
  font-size: 0.9375rem;
  font-weight: 600;
  color: var(--heading);
  margin: 0 0 0.5rem 0;
}

.grid-event-location, .grid-event-course {
  display: flex;
  align-items: center;
  gap: 0.375rem;
  font-size: 0.75rem;
  color: var(--muted-foreground);
  margin-top: 0.5rem;
}

.no-events {
  font-size: 0.875rem;
  color: var(--muted-foreground);
  text-align: center;
  padding: 2rem 0;
  font-style: italic;
}

/* List View Styles */
.schedule-list-container {
  display: flex;
  flex-direction: column;
  gap: 1.5rem;
  margin-top: 1.5rem;
}

.list-day-section {
  background-color: var(--card-bg);
  border-radius: 1.25rem;
  padding: 1.75rem;
  border: 1px solid var(--border);
  box-shadow: 0 4px 12px rgba(0, 0, 0, 0.06);
  transition: all 0.3s ease;
  margin-bottom: 1.75rem;
  position: relative;
  overflow: hidden;
}

.list-day-section::before {
  content: '';
  position: absolute;
  top: 0;
  left: 0;
  width: 4px;
  height: 100%;
  background: var(--primary, #4f46e5);
  border-radius: 0 2px 2px 0;
}

.list-day-section:hover {
  box-shadow: 0 10px 25px rgba(0, 0, 0, 0.1);
  transform: translateY(-3px);
}

.list-day-section:last-child {
  margin-bottom: 0;
}

.list-day-header {
  display: flex;
  align-items: center;
  gap: 1rem;
  margin-bottom: 1.5rem;
  padding-bottom: 1rem;
  border-bottom: 1px solid var(--border);
  position: relative;
}

.list-day-header h3 {
  font-size: 1.25rem;
  font-weight: 700;
  color: var(--heading);
  margin: 0;
  display: flex;
  align-items: center;
  gap: 0.75rem;
}

.list-day-date-badge {
  display: flex;
  flex-direction: column;
  align-items: center;
  justify-content: center;
  background: linear-gradient(135deg, var(--primary), #6366f1);
  color: white;
  border-radius: 0.75rem;
  padding: 0.5rem 0.75rem;
  min-width: 60px;
  text-align: center;
  box-shadow: 0 4px 10px rgba(79, 70, 229, 0.25);
}

.list-day-date-badge .month {
  font-size: 0.75rem;
  font-weight: 600;
  text-transform: uppercase;
  letter-spacing: 0.05em;
}

.list-day-date-badge .day {
  font-size: 1.5rem;
  font-weight: 700;
  line-height: 1.2;
}

.list-classes {
  display: flex;
  flex-direction: column;
  gap: 1.25rem;
}

.list-class-item {
  display: flex;
  gap: 1.25rem;
  padding: 1.25rem;
  border-radius: 1rem;
  background-color: var(--card-alt-bg);
  cursor: pointer;
  transition: all 0.3s ease;
  position: relative;
  overflow: hidden;
  border: 1px solid transparent;
}

.list-class-item:hover {
  background-color: var(--hover-bg);
  transform: translateY(-3px) scale(1.01);
  box-shadow: 0 8px 20px rgba(0, 0, 0, 0.1);
  border-color: var(--border);
}

.list-class-item::after {
  content: '';
  position: absolute;
  top: 0;
  right: 0;
  width: 80px;
  height: 80px;
  background: linear-gradient(135deg, transparent 50%, rgba(79, 70, 229, 0.05) 50%);
  border-radius: 0 0 0 80px;
  z-index: 0;
}

.list-class-time {
  display: flex;
  flex-direction: column;
  align-items: center;
  justify-content: center;
  padding: 1rem;
  border-radius: 1rem;
  background: linear-gradient(to bottom, var(--card-bg), var(--accent));
  min-width: 110px;
  text-align: center;
  box-shadow: 0 4px 12px rgba(0, 0, 0, 0.08);
  position: relative;
  overflow: hidden;
  border: 1px solid var(--border);
}


.list-class-time svg {
  color: var(--primary);
  margin-bottom: 0.5rem;
  font-size: 1.25rem;
}

.list-class-time .time-range {
  font-size: 0.95rem;
  font-weight: 700;
  color: var(--foreground);
  margin-bottom: 0.25rem;
}

.list-class-time .duration {
  font-size: 0.75rem;
  color: var(--muted-foreground);
  font-weight: 500;
  display: flex;
  align-items: center;
  gap: 0.25rem;
}

.list-class-info {
  flex: 1;
  position: relative;
  z-index: 1;
}

.list-class-info h4 {
  font-size: 1.125rem;
  font-weight: 700;
  margin: 0 0 0.75rem 0;
  color: var(--heading);
  display: flex;
  align-items: center;
  gap: 0.5rem;
}

.list-class-info h4 .class-badge {
  font-size: 0.75rem;
  padding: 0.25rem 0.5rem;
  border-radius: 0.375rem;
  background: var(--primary);
  color: white;
  font-weight: 600;
}

.list-class-details {
  display: grid;
  grid-template-columns: repeat(auto-fit, minmax(200px, 1fr));
  gap: 1rem;
  margin-top: 1rem;
}

.list-course-code,
.list-location {
  display: flex;
  align-items: center;
  gap: 0.5rem;
  font-size: 0.875rem;
  color: var(--muted-foreground);
  background: var(--card-bg);
  padding: 0.5rem 0.75rem;
  border-radius: 0.5rem;
  border: 1px solid var(--border);
}

.list-course-code svg,
.list-location svg {
  color: var(--primary);
  font-size: 1rem;
}

.list-class-status {
  display: flex;
  align-items: center;
  gap: 0.5rem;
  margin-top: 1rem;
}

.status-indicator {
  display: inline-flex;
  align-items: center;
  gap: 0.375rem;
  font-size: 0.75rem;
  font-weight: 600;
  padding: 0.25rem 0.5rem;
  border-radius: 0.375rem;
}

.status-indicator.upcoming {
  background: rgba(79, 70, 229, 0.1);
  color: var(--primary);
}

.status-indicator.in-progress {
  background: rgba(16, 185, 129, 0.1);
  color: #10b981;
}

.status-indicator.completed {
  background: rgba(107, 114, 128, 0.1);
  color: #6b7280;
}

.list-class-actions {
  display: flex;
  gap: 0.5rem;
  margin-top: 1rem;
  justify-content: flex-end;
}

/* Month view improvements for scrollable event lists */
.rbc-month-view {
  position: relative;
  border: 1px solid var(--border);
  display: flex;
  flex-direction: column;
  flex: 1 0 0;
  width: 100%;
  user-select: none;
  height: 100%;
  background: var(--card-bg);
}

/* Make day cells in month view have proper height */
.rbc-month-row {
  display: flex;
  flex-direction: column;
  flex: 1 0 0;
  overflow: hidden;
  height: 100%;
  min-height: 120px;
  /* Ensure minimum height for day cells */
}
.rbc-row-content{
  overflow: scroll;
  scrollbar-width: none;
}
/* Allow scrolling within day cells when events overflow */
.rbc-month-view .rbc-row-content {
  position: relative;
  user-select: none;
  z-index: 4;
  flex: 1 0;
  min-height: 0;
}

.rbc-month-view .rbc-row-content-scroll-container {
  position: relative;
  height: 100%;
  width: 100%;
}

/* Make individual day cells scrollable when they have many events */
.rbc-month-view .rbc-date-cell {
  padding: 4px;
  text-align: right;
}

/* The container that holds all events for a day */
.rbc-month-view .rbc-events-container {
  max-height: 100px;
  /* Maximum height before scrolling */
  overflow-y: auto;
  margin-top: 4px;
  padding-right: 2px;
}

/* Style the scrollbar for the events container */
.rbc-month-view .rbc-events-container::-webkit-scrollbar {
  width: 4px;
}

.rbc-month-view .rbc-events-container::-webkit-scrollbar-track {
  background: transparent;
}

.rbc-month-view .rbc-events-container::-webkit-scrollbar-thumb {
  background-color: var(--scrollbar-thumb, #cbd5e1);
  border-radius: 4px;
}

.rbc-month-view .rbc-events-container::-webkit-scrollbar-thumb:hover {
  background-color: var(--scrollbar-thumb-hover, #94a3b8);
}

/* Style for the "show more" button that appears when events overflow */
.rbc-month-view .rbc-show-more {
  background-color: rgba(255, 255, 255, 0.3);
  z-index: 4;
  font-weight: 500;
  font-size: 12px;
  height: auto;
  line-height: normal;
  color: var(--primary);
  padding: 2px 6px;
  border-radius: 4px;
  white-space: nowrap;
  transition: background-color 0.2s ease;
}

.rbc-month-view .rbc-show-more:hover {
  background-color: rgba(79, 70, 229, 0.1);
  color: var(--primary);
}

/* Improve the popup that shows when clicking "show more" */
.rbc-overlay {
  position: absolute;
  z-index: 50;
  border: 1px solid var(--border);
  background-color: var(--card);
  box-shadow: 0 5px 15px rgba(0, 0, 0, 0.15);
  padding: 10px;
  border-radius: 8px;
  max-height: 400px;
  overflow-y: auto;
}

.rbc-overlay-header {
  border-bottom: 1px solid var(--border);
  margin: -10px -10px 10px;
  padding: 10px;
  font-weight: 600;
  color: var(--foreground);
  background-color: var(--accent);
  border-top-left-radius: 8px;
  border-top-right-radius: 8px;
}

/* Make month view events more compact but still readable */
.rbc-month-view .rbc-event {
  padding: 4px 6px !important;
  margin: 1px 2px !important;
  min-height: 24px !important;
  font-size: 12px !important;
}

.rbc-month-view .rbc-event-content {
  font-size: 12px !important;
  line-height: 1.3 !important;
}


.class-action-button {
  padding: 0.5rem;
  border-radius: 0.5rem;
  background: var(--card-bg);
  border: 1px solid var(--border);
  color: var(--muted-foreground);
  transition: all 0.2s ease;
}

.class-action-button:hover {
  background: var(--accent);
  color: var(--foreground);
  transform: translateY(-2px);
}

.no-classes {
  background-color: var(--card-bg);
  border-radius: 1rem;
  padding: 3rem 1.5rem;
  text-align: center;
  border: 1px solid var(--border);
}

.no-classes p {
  font-size: 1rem;
  color: var(--muted-foreground);
  margin: 0;
}

/* Upload section */
.upload-section {
  background: var(--card-bg);
  padding: 1.5rem;
  border-radius: 1rem;
  box-shadow: 0 4px 12px rgba(0, 0, 0, 0.08);
  margin-bottom: 2rem;
  transition: all 0.3s ease;
}

/* Enhanced Onboarding Guide */
.onboarding-guide {
  background: linear-gradient(to right, #f0f4ff, #e0e7ff);
  border-radius: 1rem;
  padding: 1.5rem;
  margin-bottom: 2rem;
  box-shadow: 0 4px 15px rgba(79, 70, 229, 0.15);
  border: 1px solid rgba(79, 70, 229, 0.2);
  position: relative;
  overflow: hidden;
  transition: all 0.3s ease;
}

.onboarding-guide:before {
  content: '';
  position: absolute;
  top: 0;
  right: 0;
  width: 150px;
  height: 150px;
  background: url('/images/onboarding-pattern.svg') no-repeat;
  opacity: 0.1;
  z-index: 0;
}

.onboarding-guide h3 {
  font-size: 1.25rem;
  font-weight: 700;
  margin: 0 0 1.25rem 0;
  color: var(--primary, #4f46e5);
  display: flex;
  align-items: center;
  gap: 0.5rem;
}

.onboarding-guide h3:before {
  content: '👋';
  font-size: 1.5rem;
}

.step {
  display: flex;
  align-items: center;
  padding: 1rem;
  background: rgba(255, 255, 255, 0.7);
  border-radius: 0.75rem;
  margin-bottom: 1rem;
  border: 1px solid var(--border);
  transition: all 0.3s ease;
  position: relative;
  z-index: 1;
}

.step:last-child {
  margin-bottom: 0;
}

.step.active {
  background: white;
  box-shadow: 0 4px 12px rgba(0, 0, 0, 0.08);
  transform: translateX(5px);
}

.step-number {
  display: flex;
  align-items: center;
  justify-content: center;
  width: 32px;
  height: 32px;
  background: var(--primary, #4f46e5);
  color: white;
  border-radius: 50%;
  font-weight: 700;
  font-size: 0.875rem;
  margin-right: 1rem;
  flex-shrink: 0;
  box-shadow: 0 2px 6px rgba(79, 70, 229, 0.3);
}

.step-text {
  flex: 1;
  font-size: 0.9375rem;
  font-weight: 500;
  color: var(--foreground);
  line-height: 1.4;
}

.step .add-button,
.step .generate-button {
  padding: 0.5rem 1rem;
  border-radius: 0.5rem;
  font-weight: 600;
  font-size: 0.875rem;
  cursor: pointer;
  transition: all 0.2s ease;
  display: flex;
  align-items: center;
  gap: 0.5rem;
  margin-left: 1rem;
  border: none;
}

.step .add-button {
  background: var(--primary, #4f46e5);
  color: white;
  box-shadow: 0 2px 6px rgba(79, 70, 229, 0.3);
}

.step .add-button:hover {
  background: #4338ca;
  transform: translateY(-2px);
  box-shadow: 0 4px 12px rgba(79, 70, 229, 0.4);
}

.step .generate-button {
  background: #10b981;
  color: white;
  box-shadow: 0 2px 6px rgba(16, 185, 129, 0.3);
}

.step .generate-button:hover {
  background: #059669;
  transform: translateY(-2px);
  box-shadow: 0 4px 12px rgba(16, 185, 129, 0.4);
}

.step .add-button:disabled,
.step .generate-button:disabled {
  background: #d1d5db;
  color: #6b7280;
  cursor: not-allowed;
  box-shadow: none;
  transform: none;
}

.step-progress {
  position: absolute;
  bottom: 0;
  left: 0;
  height: 3px;
  background: var(--primary, #4f46e5);
  transition: width 0.5s ease;
}

.onboarding-guide .close-button {
  position: absolute;
  top: 1rem;
  right: 1rem;
  background: transparent;
  border: none;
  color: var(--muted-foreground);
  cursor: pointer;
  font-size: 1.25rem;
  z-index: 2;
}

.onboarding-guide .close-button:hover {
  color: var(--foreground);
}

.add-class-button {
  background: var(--primary, #4f46e5);
  color: white;
  padding: 0.75rem 1.5rem;
  border-radius: 0.5rem;
  font-weight: 600;
  font-size: 0.875rem;
  cursor: pointer;
  transition: all 0.2s ease;
  display: flex;
  align-items: center;
  justify-content: center;
  gap: 0.5rem;
  border: none;
  margin: 2rem 0;
  box-shadow: 0 2px 8px rgba(79, 70, 229, 0.25);
  position: relative;
  overflow: hidden;
  width: 100%;
}

.add-class-button:hover {
  transform: translateY(-2px);
  box-shadow: 0 4px 12px rgba(79, 70, 229, 0.4);
  background: linear-gradient(45deg, #4f46e5, #6366f1);
}

.add-class-button:active {
  transform: translateY(0);
  box-shadow: 0 2px 4px rgba(79, 70, 229, 0.3);
}

.add-class-button::before {
  content: '';
  position: absolute;
  top: 0;
  left: -100%;
  width: 100%;
  height: 100%;
  background: linear-gradient(90deg,
      rgba(255, 255, 255, 0) 0%,
      rgba(255, 255, 255, 0.2) 50%,
      rgba(255, 255, 255, 0) 100%);
  transition: left 0.7s ease;
}

.add-class-button:hover::before {
  left: 100%;
}

.add-class-button .button-icon {
  font-size: 1rem;
}

/* Modal styling improvements */
.modal-overlay {
  position: fixed;
  top: 0;
  left: 0;
  right: 0;
  bottom: 0;
  background-color: rgba(0, 0, 0, 0.85); /* Darker overlay for better focus */
  display: flex;
  align-items: center;
  justify-content: center;
  z-index: 1000;
  backdrop-filter: blur(5px); /* Increased blur for a more polished look */
}
.modal-header{
  display: flex;
  justify-content: space-between;
  align-items: center;
  padding: 1rem;
  border-bottom: 1px solid var(--border);
  border-radius: 0.5rem 0.5rem 0 0;
  background: var(--card-bg);
  color: var(--foreground);
  margin: 0;
  font-style: bold;
  font-family: 'Arial', sans-serif;
}
.modal-header-addclass{
  display: flex;
  justify-content: space-between;
  align-items: center;
  padding: 1rem;
  border-bottom: 1px solid var(--border);
  border-radius: 0.5rem 0.5rem 0 0;
  background: transparent;
  color: black;
  margin: 0;
  margin-bottom: 2rem;
  font-style: bold;
  font-family: 'Arial', sans-serif;
}
  /* Enhanced Form group half styling */
  .form-group-half {
    display: flex;
    justify-content: space-between; /* Align left and right */
    gap: 2rem; /* Increased gap for better spacing */
  }
  
  .form-group-half .form-group {
    flex: 1;
    display: flex;
    flex-direction: column;
  }
  
  .form-group-half .form-group label {
    font-size: 1rem;
    font-weight: 600;
    color: var(--foreground);
    margin-bottom: 0.5rem;
  }
  
  .form-group-half .form-group input,
  .form-group-half .form-group select {
    padding: 0.75rem 1rem;
    font-size: 1rem;
    border: 1px solid var(--border);
    border-radius: 0.5rem;
    background-color: var(--card-bg);
    color: var(--foreground);
    transition: border-color 0.2s ease, box-shadow 0.2s ease;
  }
  
  .form-group-half .form-group input:focus,
  .form-group-half .form-group select:focus {
    border-color: var(--primary);
    box-shadow: 0 0 0 3px rgba(79, 70, 229, 0.2);
    outline: none;
  }

  .form-group-startTime, .form-group-endTime {

    width: 50%;
  }

.settings-button, .savedSchedule-button, tracker-link-button {
  background: var(--card-bg);
  color: var(--foreground);
  padding: 0.75rem 1.5rem;
  border-radius: 0.5rem;
  font-weight: 600;
  font-size: 0.875rem;
  cursor: pointer;
  transition: all 0.2s ease;
  border: none;
  width: auto; /* Adjusted width for better fit */
}
.modal-actions {
  display: flex;
  justify-content: center;
  gap: 3rem;
  margin-top: 1.5rem;
  align-items: center;
  flex-direction: wrap; /* Allow wrapping for smaller screens */
}

.primary-button, .secondary-button {
  background: var(--card-bg);
  background: var(--primary, #4f46e5);
  color: white;
  padding: 0.75rem 1.5rem;
  border-radius: 0.5rem;
  font-weight: 600;
  font-size: 0.875rem;
  cursor: pointer;
  transition: all 0.2s ease;
  border: none;
  width: 100%;
  height: auto;
}
.pdf-upload-modal,
.modal-content {
  background-color: var(--card);
  border-radius: 16px; /* Slightly more rounded corners */
  box-shadow: 0 12px 30px rgba(0, 0, 0, 0.3); /* Enhanced shadow for depth */
  max-width: 90%;
  max-height: 90vh;
  width: 600px;
  overflow-y: auto;
  position: relative;
  z-index: 1001;
  padding: 2rem; /* Added padding for better spacing */
  border: 1px solid var(--border); /* Subtle border for definition */
}

.pdf-upload-modal h2,
.modal-content h2 {
  font-size: 1.5rem;
  font-weight: 700;
  color: var(--heading);
  margin-bottom: 1rem;
  text-align: center; /* Centered title for better focus */
}

.pdf-upload-modal p,
.modal-content p {
  font-size: 1rem;
  color: var(--muted-foreground);
  line-height: 1.6;
  margin-bottom: 1.5rem;
  text-align: center; /* Centered text for consistency */
}

.pdf-upload-modal .close-button,
.modal-content .close-button {

  position: absolute;
  top: 1rem;
  right: 1rem;
  background: transparent;
  border: none;
  color: var(--muted-foreground);
  cursor: pointer;
  font-size: 1.5rem;
  z-index: 2;
  transition: color 0.2s ease;
  align-items: center;
}

.pdf-upload-modal .close-button:hover,
.modal-content .close-button:hover {
  color: var(--foreground);
}

.pdf-upload-modal .action-buttons,
.modal-content .action-buttons {
  display: flex;
  justify-content: center;
  gap: 1rem;
  margin-top: 1.5rem;
}

.pdf-upload-modal .action-buttons button,
.modal-content .action-buttons button {
  padding: 0.75rem 1.5rem;
  border-radius: 0.5rem;
  font-weight: 600;
  font-size: 0.875rem;
  cursor: pointer;
  transition: all 0.2s ease;
  border: none;
}

.pdf-upload-modal .action-buttons .confirm-button,
.modal-content .action-buttons .confirm-button {
  background: var(--primary);
  color: white;
  box-shadow: 0 2px 8px rgba(79, 70, 229, 0.25);
}

.pdf-upload-modal .action-buttons .confirm-button:hover,
.modal-content .action-buttons .confirm-button:hover {
  background: #4338ca;
  transform: translateY(-2px);
  box-shadow: 0 4px 12px rgba(79, 70, 229, 0.4);
}

.pdf-upload-modal .action-buttons .cancel-button,
.modal-content .action-buttons .cancel-button {
  background: var(--card-bg);
  color: var(--muted-foreground);
  border: 1px solid var(--border);
}

.pdf-upload-modal .action-buttons .cancel-button:hover,
.modal-content .action-buttons .cancel-button:hover {
  background: var(--hover-bg);
  color: var(--foreground);
  transform: translateY(-2px);
}

/* React Big Calendar Overrides - Enhanced */
.rbc-calendar {
  width: 100%;
  height: 100%;
  min-height: 650px;
  font-family: inherit;
  display: flex;
  flex-direction: column;
  position: relative;
  z-index: 2;
}

/* Improved event rendering */
.rbc-event {
  position: relative !important;
  margin: 3px !important;
  padding: 10px 12px !important;
  min-height: 30px !important;
  border-radius: 8px !important;
  background: var(--card) !important;
  border: 1px solid var(--border) !important;
  box-shadow: 0 4px 8px rgba(0, 0, 0, 0.08) !important;
  transition: all 0.25s ease !important;
  overflow: hidden !important;
}

.rbc-event::before {
  content: '';
  position: absolute;
  left: 0;
  top: 0;
  bottom: 0;
  width: 4px;
  background: var(--primary, #4f46e5);
  border-radius: 2px 0 0 2px;
}

.rbc-event-content {
  font-size: 14px !important;
  line-height: 1.5 !important;
  font-weight: 500 !important;
  color: var(--card-foreground) !important;
  display: flex !important;
  flex-direction: column !important;
  gap: 3px !important;
}

.rbc-event:hover {
  transform: translateY(-2px) scale(1.02) !important;
  box-shadow: 0 8px 16px rgba(0, 0, 0, 0.12) !important;
  z-index: 10 !important;
}

/* Nice scrollbar styling - Enhanced */
.rbc-time-content::-webkit-scrollbar {
  width: 8px;
}

.rbc-time-content::-webkit-scrollbar-track {
  background: var(--card-alt-bg, #f3f4f6);
  border-radius: 4px;
}

.rbc-time-content::-webkit-scrollbar-thumb {
  background-color: var(--scrollbar-thumb, #cbd5e1);
  border-radius: 4px;
  border: 2px solid var(--card-alt-bg, #f3f4f6);
}

.rbc-time-content::-webkit-scrollbar-thumb:hover {
  background-color: var(--scrollbar-thumb-hover, #94a3b8);
}

/* Fixed positioning for toolbar with enhanced styling */
.rbc-toolbar {
  position: sticky;
  top: 0;
  z-index: 10;
  background-color: var(--card-bg);
  border-bottom: 1px solid var(--border);
  padding: 1.25rem;
  display: flex;
  align-items: center;
  justify-content: space-between;
  flex-wrap: wrap;
  gap: 0.75rem;
  box-shadow: 0 4px 12px rgba(0, 0, 0, 0.05);
}

.rbc-toolbar button {
  padding: 0.6rem 1.2rem;
  border-radius: 0.5rem;
  font-weight: 500;
  transition: all 0.2s ease;
  border: 1px solid var(--border);
  background: var(--card);
  color: var(--foreground);
}

.rbc-toolbar button.rbc-active {
  background-color: var(--primary);
  color: #4f46e5;
  box-shadow: 0 2px 8px rgba(79, 70, 229, 0.25);
  border-color: var(--primary);
}

.rbc-toolbar button:hover:not(.rbc-active) {
  background-color: var(--accent);
  transform: translateY(-2px);
  box-shadow: 0 2px 8px rgba(0, 0, 0, 0.08);
}

.rbc-toolbar-label {
  font-weight: 600;
  font-size: 1.1rem;
  color: var(--foreground);
  letter-spacing: -0.01em;
}

/* Enhanced header styling */
.rbc-header {
  padding: 0.75rem 0;
  font-weight: 600;
  border-bottom: 1px solid var(--border);
  background-color: var(--accent);
  color: var(--foreground);
}

/* Today cell highlighting */
.rbc-day-bg.rbc-today {
  background-color: rgba(79, 70, 229, 0.08);
  position: relative;
}

.rbc-day-bg.rbc-today::after {
  content: 'Today';
  position: absolute;
  top: 5px;
  right: 5px;
  font-size: 0.7rem;
  font-weight: 600;
  color: var(--primary);
  background: rgba(79, 70, 229, 0.1);
  padding: 2px 6px;
  border-radius: 4px;
  opacity: 0.8;
}

/* Fix time column to be always visible with enhanced styling */
.rbc-time-view {
  display: flex;
  flex-direction: column;
  flex: 1;
  width: 100%;
  border: 1px solid var(--border);
  min-height: 0;
  background: var(--card-bg);
}

.rbc-time-header {
  display: flex;
  flex: 0 0 auto;
  min-height: 0;
  border-bottom: 1px solid var(--border);
}

.rbc-time-header-content {
  flex: 1;
  display: flex;
  min-height: 0;
  flex-direction: column;
  border-left: 1px solid var(--border);
}

.rbc-time-content {
  display: flex;
  flex: 1 0 0%;
  align-items: flex-start;
  width: 100%;
  border-top: 1px solid var(--border);
  overflow-y: auto;
  position: relative;
  max-height: calc(100% - 80px);
}

/* Enhanced time gutter styling */
.rbc-time-gutter {
  position: sticky;
  left: 0;
  background-color: var(--card-bg);
  z-index: 5;
  border-right: 1px solid var(--border);
  box-shadow: 2px 0 8px rgba(0, 0, 0, 0.05);
}

.rbc-time-view .rbc-time-gutter {
  white-space: nowrap;
  text-align: right;
  padding-right: 10px;
  width: 75px;
  font-weight: 500;
  color: var(--foreground);
}

.rbc-timeslot-group {
  border-bottom: 1px solid var(--border);
  min-height: 50px;
}

/* Enhanced current time indicator */
.rbc-current-time-indicator {
  position: absolute;
  z-index: 10;
  left: 0;
  right: 0;
  height: 2px;
  background-color: var(--primary, #4f46e5);
  pointer-events: none;
  box-shadow: 0 0 4px rgba(79, 70, 229, 0.5);
}

.rbc-current-time-indicator::before {
  content: '';
  position: absolute;
  left: 0;
  top: -4px;
  width: 10px;
  height: 10px;
  background-color: var(--primary, #4f46e5);
  border-radius: 50%;
  box-shadow: 0 0 4px rgba(79, 70, 229, 0.5);
}

/* Empty calendar message styling */
.empty-calendar-message {
  position: absolute;
  top: 50%;
  left: 50%;
  transform: translate(-50%, -50%);
  text-align: center;
  padding: 2rem;
  background: var(--card);
  border-radius: 1rem;
  box-shadow: 0 4px 12px rgba(0, 0, 0, 0.08);
  max-width: 80%;
  border: 1px solid var(--border);
}

.empty-calendar-message h3 {
  margin-top: 0;
  color: var(--foreground);
  font-size: 1.25rem;
}

.constraints-list {
  list-style: none;
  padding: 1rem 3rem;
  margin: 0;
  color: var(--muted-foreground);
}

.upload-area {
  list-style: none;
  padding: 1rem;
  margin: 0;
  display: flex;
  flex-direction: column;
  align-items: center;
  justify-content: center; /* Center all content */
  border: #cbd5e1 2px dashed;
  height:fit-content;
  align-content: center;
  justify-content: center;
}

/* Enhanced responsive styles */
@media (max-width: 1024px) {
  .calendar-container {
    height: 650px;
    margin: 1rem 0 2rem;
    padding-bottom: 15px; /* Adjusted padding for smaller screens */
  }

  .rbc-toolbar {
    padding: 1rem;
  }

  .rbc-toolbar button {
    padding: 0.5rem 0.75rem;
    font-size: 0.875rem;
  }
}

@media (max-width: 768px) {
  .calendar-container {
    height: 550px;
    border-radius: 1rem;
    padding-bottom: 10px; 
  }

  .rbc-toolbar {
    flex-direction: column;
    align-items: flex-start;
    gap: 0.75rem;
    padding: 0.75rem;
  }

  .rbc-toolbar-label {
    margin: 0.5rem 0;
    font-size: 1rem;
  }

  .rbc-btn-group {
    margin: 0;
    display: flex;
    width: 100%;
    justify-content: space-between;
  }

  .rbc-btn-group button {
    padding: 0.4rem 0.6rem;
    font-size: 0.8rem;
  }

  .rbc-header {
    padding: 0.5rem 0;
    font-size: 0.8rem;
  }

  .onboarding-guide {
    padding: 1.25rem;
  }

  .step {
    flex-direction: column;
    align-items: flex-start;
    padding: 1rem;
  }

  .step-number {
    margin-bottom: 0.75rem;
    margin-right: 0;
  }

  .step .add-button,
  .step .generate-button {
    margin-left: 0;
    margin-top: 0.75rem;
    width: 100%;
    justify-content: center;
  }
  
  .schedule-header {
    padding: 1.25rem;
    margin-bottom: 1.5rem;
  }
  
  .schedule-title {
    font-size: 1.3rem;
  }
  
  .header-button {
    padding: 0.5rem 1rem;
    font-size: 0.8rem;
  }
}

@media (max-width: 480px) {
  .calendar-container {
    height: 450px;
    margin: 0.75rem 0 1.5rem;
    padding-bottom: 10px;
  }

  .rbc-toolbar button {
    padding: 0.3rem 0.5rem;
    font-size: 0.75rem;
  }

  .rbc-event {
    padding: 6px 8px !important;
  }

  .rbc-event-content {
    font-size: 12px !important;
  }

  .title-group {
    flex-direction: column;
    align-items: flex-start;
    gap: 0.25rem;
  }

  .schedule-header {
    display: flex;
    flex-direction: row;
    align-items: flex-start;
    gap: 1rem;
    padding: 1rem;
    margin-bottom: 1rem;
  }
  
  .header-right {
    width: 100%;
    justify-content: space-between;
  }
  
  .schedule-title {
    font-size: 1.2rem;
  }
  
  .current-date {
    font-size: 0.75rem;
  }
  
  .header-button {
    padding: 0.4rem 0.8rem;
    font-size: 0.75rem;
  }
  
  /* If there are multiple buttons that might not fit */
  .header-actions {
    flex-wrap: wrap;
    justify-content: flex-end;
    display: flex;
    flex-direction: column;
    align-items: center;
    justify-content: center;
    gap: 0.5rem;
    align-items: flex-end;
  }
  
}

.dark{
  .dark .schedule-container{
    background: linear-gradient(to bottom right, #111827, #1f2937);
  }

  .schedule-header {
    box-shadow: 0 4px 12px rgba(0, 0, 0, 0.2);
    background-color: #1f2937;
  }

  .schedule-title {
    background: linear-gradient(45deg, #6366f1, #8b5cf6);
    -webkit-background-clip: text;
    -webkit-text-fill-color: transparent;
  }

  .calendar-container {
    background-color: var(--card-bg);
    box-shadow: 0 8px 30px rgba(0, 0, 0, 0.25);
    border-color: var(--border);
  }

  .calendar-container::before {
    background: linear-gradient(90deg, #6366f1, #8b5cf6, #6366f1);
    background-size: 200% 100%;
  }

  .rbc-event {
    background: #2d3748 !important;
    border-color: #4a5568 !important;
    box-shadow: 0 3px 6px rgba(0, 0, 0, 0.2) !important;
  }

  .rbc-event:hover {
    box-shadow: 0 6px 12px rgba(0, 0, 0, 0.3) !important;
  }

  .rbc-time-gutter {
    background-color: #1f2937;
    border-right-color: #374151;
  }

  .rbc-toolbar {
    background-color: #1f2937;
    border-bottom-color: #374151;
  }

  .rbc-toolbar button {
    background: #2d3748;
    border-color: #4a5568;
    color: #e5e7eb;
  }

  .rbc-toolbar button.rbc-active {
    background-color: #6366f1;
    border-color: #6366f1;
  }

  .rbc-toolbar button:hover:not(.rbc-active) {
    background-color: #4a5568;
  }

  .rbc-header {
  background-color: #2d3748;
  border-bottom-color: #4a5568;
  color: #e5e7eb;
  }

  .rbc-day-bg.rbc-today {
  background-color: rgba(99, 102, 241, 0.1);
  }

  .rbc-time-view {
  background: #1f2937;
  border-color: #374151;
  }

  .rbc-timeslot-group {
  border-bottom-color: #374151;
  }
  .rbc-current-time-indicator {
    background-color: #6366f1;
    box-shadow: 0 0 4px rgba(99, 102, 241, 0.5);
  }

  .rbc-current-time-indicator::before {
    background-color: #6366f1;
  }

  .day-column {
  background-color: #2d3748;
  border-color: #4a5568;
  }

  .day-column:hover {
    box-shadow: 0 8px 20px rgba(0, 0, 0, 0.2);
  }

  .day-header {
  border-bottom-color: #4a5568;
  }

  .day-header h3 {
    color: #e5e7eb;
  }

  .grid-class-item {
    background-color: #1f2937;
    box-shadow: 0 2px 6px rgba(0, 0, 0, 0.2);
  }

  .grid-class-item:hover {
    box-shadow: 0 6px 12px rgba(0, 0, 0, 0.3);
  }

  .onboarding-guide {
  background: linear-gradient(to right, #1f2937, #2d3748);
  border-color: rgba(99, 102, 241, 0.3);
  box-shadow: 0 4px 15px rgba(99, 102, 241, 0.2);
  }

  .step {
    background: rgba(31, 41, 55, 0.7);
    border-color: #4a5568;
  }

  .step.active {
    background: #2d3748;
    box-shadow: 0 4px 12px rgba(0, 0, 0, 0.15);
  }

  .step-number {
    background: #6366f1;
    box-shadow: 0 2px 6px rgba(99, 102, 241, 0.4);
  }

  .step-text {
    color: #e5e7eb;
  }

  /* Dark mode for scrollbars */
  .rbc-time-content::-webkit-scrollbar-track {
    background: #2d3748;
  }

  .rbc-time-content::-webkit-scrollbar-thumb {
    background-color: #4a5568;
    border: 2px solid #2d3748;
  }

  .rbc-time-content::-webkit-scrollbar-thumb:hover {
    background-color: #6b7280;
  }
  /* Dark mode for modal overlay */
  .modal-overlay {
    background-color: rgba(0, 0, 0, 0.8);
  }

  .pdf-upload-modal,
  .modal-content {
    background-color: #1f2937;
    box-shadow: 0 10px 25px rgba(0, 0, 0, 0.3);
  }

  /* Dark mode for view selector */
  .view-selector {
    background: #2d3748;
    box-shadow: 0 2px 8px rgba(0, 0, 0, 0.2);
  }

  .view-button {
    color: #9ca3af;
  }

  .view-button.active {
    background-color: #6366f1;
    box-shadow: 0 2px 8px rgba(99, 102, 241, 0.3);
  }

  .view-button:hover:not(.active) {
    background-color: #4a5568;
    color: #e5e7eb;
  }

  .rbc-btn-group button:hover:not(.rbc-active) {
    background-color: #4a5568;
    color: #e5e7eb;
  }

}

<<<<<<< HEAD
.ai-badge-container {
  border-radius: 1rem;
  padding: 0.5rem 1rem;
=======
/* Break block styling */
.break-event {
  background: linear-gradient(135deg, rgba(240, 253, 250, 0.9), rgba(204, 251, 241, 0.9)) !important;
  border-left: 3px solid #14b8a6 !important;
  color: #0f766e !important;
  transform: scale(0.98);
  box-shadow: 0 2px 5px rgba(0, 0, 0, 0.05) !important;
}

.break-event .rbc-event-content {
  display: flex !important;
  align-items: center !important;
  justify-content: center !important;
  font-weight: 500 !important;
  font-size: 0.8rem !important;
}

.break-event::before {
  content: "☕";
  margin-right: 5px;
  font-size: 0.9rem;
}

.long-break-event {
  background: linear-gradient(135deg, rgba(224, 242, 254, 0.9), rgba(186, 230, 253, 0.9)) !important;
  border-left: 3px solid #0ea5e9 !important;
  color: #0369a1 !important;
  transform: scale(0.98);
}

.long-break-event::before {
  content: "🍽️";
  margin-right: 5px;
  font-size: 0.9rem;
}

/* Improved event rendering */
.rbc-event {
  position: relative !important;
  margin: 3px !important;
  padding: 8px 10px !important;
  min-height: 30px !important;
  border-radius: 10px !important;
  background: var(--card) !important;
  border: 1px solid var(--border) !important;
  box-shadow: 0 4px 8px rgba(0, 0, 0, 0.05) !important;
  transition: all 0.2s ease !important;
  overflow: hidden !important;
  /* Allow text to wrap in overlapping events */
  white-space: normal !important;
  word-break: break-word !important;
}

.rbc-event::before {
  content: '';
  position: absolute;
  top: 0;
  left: 0;
  width: 4px;
  height: 100%;
  background: var(--primary, #4f46e5);
  border-radius: 0 2px 2px 0;
  opacity: 0.8;
}

.rbc-event-content {
  font-size: 0.85rem !important;
  line-height: 1.4 !important;
  font-weight: 500 !important;
  color: var(--foreground) !important;
  display: flex !important;
  flex-direction: column !important;
  gap: 2px !important;
  /* Ensure text is readable even in smaller overlapping events */
  overflow: hidden !important;
  text-overflow: ellipsis !important;
}

/* Enhance event label styling */
.rbc-event-label {
  font-size: 0.7rem !important;
  font-weight: 600 !important;
  margin-bottom: 3px !important;
  opacity: 0.8;
  white-space: nowrap !important;
  overflow: hidden !important;
  text-overflow: ellipsis !important;
}

/* Add hover effect that brings event to front */
.rbc-event:hover {
  transform: translateY(-2px) !important;
  box-shadow: 0 8px 15px rgba(0, 0, 0, 0.1) !important;
  z-index: 20 !important;
  /* Higher z-index to show above other events */
}

/* Fixed positioning for toolbar with enhanced styling */
.rbc-toolbar {
  position: sticky;
  top: 0;
  z-index: 10;
  background-color: var(--card-bg);
  border-bottom: 1px solid var(--border);
  padding: 1.25rem;
  display: flex;
  align-items: center;
  justify-content: space-between;
  flex-wrap: wrap;
  gap: 0.75rem;
  margin-bottom: 0.5rem;
}

.rbc-toolbar button {
  padding: 0.5rem 1rem;
  border-radius: 0.5rem;
  font-weight: 500;
  transition: all 0.2s ease;
  background: var(--card);
  color: var(--foreground);
  border: 1px solid var(--border);
}

.rbc-toolbar button.rbc-active {
  background: linear-gradient(135deg, #4f46e5, #7c3aed);
  color: white;
  box-shadow: 0 4px 10px rgba(79, 70, 229, 0.25);
  border-color: transparent;
}

.rbc-toolbar button:hover:not(.rbc-active) {
  background-color: var(--hover-bg);
  transform: translateY(-1px);
  box-shadow: 0 2px 5px rgba(0, 0, 0, 0.1);
}

.rbc-toolbar-label {
  font-weight: 600;
  font-size: 1.25rem;
  color: var(--heading);
  background: linear-gradient(45deg, #4f46e5, #7c3aed);
  -webkit-background-clip: text;
  -webkit-text-fill-color: transparent;
}

/* Enhanced header styling */
.rbc-header {
  padding: 0.75rem;
  font-weight: 600;
  color: var(--foreground);
  border-bottom: 1px solid var(--border);
  background-color: var(--card-alt-bg, #f9fafb);
}

/* Today cell highlighting */
.rbc-day-bg.rbc-today {
  background-color: var(--calendar-today-bg, rgba(79, 70, 229, 0.08)) !important;
  position: relative;
}

.rbc-day-bg.rbc-today::after {
  content: '';
  position: absolute;
  top: 0;
  left: 0;
  right: 0;
  height: 2px;
  background: linear-gradient(90deg, #4f46e5, #7c3aed);
}

/* Fix time column to be always visible with enhanced styling */
.rbc-time-view {
  display: flex;
  flex-direction: column;
  flex: 1;
  width: 100%;
  border: 1px solid var(--border);
  border-radius: 0.5rem;
  overflow: hidden;
}

.rbc-time-header {
  display: flex;
  flex: 0 0 auto;
  min-height: 0;
}

.rbc-time-header-content {
  flex: 1;
  display: flex;
  min-height: 0;
  flex-direction: column;
  border-left: 1px solid var(--border);
}

.rbc-time-content {
  display: flex;
  flex: 1 0 0%;
  align-items: flex-start;
  width: 100%;
  border-top: 1px solid var(--border);
  overflow-y: auto;
  position: relative;
}

/* Enhanced time gutter styling */
.rbc-time-gutter {
  position: sticky;
  left: 0;
  background-color: var(--card-bg);
  z-index: 5;
  border-right: 1px solid var(--border);
  width: 75px;
}

.rbc-time-view .rbc-time-gutter {
  white-space: nowrap;
  text-align: right;
  padding-right: 10px;
  font-weight: 500;
  color: var(--muted-foreground);
}

.rbc-timeslot-group {
  border-bottom: 1px solid var(--border);
  min-height: 50px;
}

/* Enhanced current time indicator */
.rbc-current-time-indicator {
  position: absolute;
  z-index: 10;
  left: 0;
  right: 0;
  height: 2px;
  background: linear-gradient(90deg, #4f46e5, #7c3aed);
  pointer-events: none;
}

.rbc-current-time-indicator::before {
  content: '';
  position: absolute;
  left: 0;
  top: -4px;
  width: 10px;
  height: 10px;
  background: #4f46e5;
  border-radius: 50%;
}

/* Nice scrollbar styling - Enhanced */
.rbc-time-content::-webkit-scrollbar {
  width: 8px;
  height: 8px;
}

.rbc-time-content::-webkit-scrollbar-track {
  background: var(--card-bg);
  border-radius: 4px;
}

.rbc-time-content::-webkit-scrollbar-thumb {
  background: var(--border);
  border-radius: 4px;
}

.rbc-time-content::-webkit-scrollbar-thumb:hover {
  background: var(--muted-foreground);
}

/* Calendar overlay better styling */
.rbc-overlay {
  position: absolute;
  z-index: 30;
  background-color: var(--card);
  border: 1px solid var(--border);
  box-shadow: 0 15px 35px rgba(0,0,0,0.2);
  padding: 10px;
  border-radius: 8px;
  max-height: 300px;
  overflow-y: auto;
}

.rbc-overlay-header {
  border-bottom: 1px solid var(--border);
  margin-bottom: 5px;
  padding: 0 5px 5px;
  text-align: center;
  font-weight: 600;
  color: var(--foreground);
}

/* Priority colors for events in calendar */
.priority-high::before {
  background-color: var(--priority-high-border, #ef4444) !important;
}

.priority-medium::before {
  background-color: var(--priority-medium-border, #f59e0b) !important;
}

.priority-low::before {
  background-color: var(--priority-low-border, #10b981) !important;
}

/* Category colors for events in calendar */
.category-assignment::before {
  background-color: #8b5cf6 !important;
}

.category-study::before {
  background-color: #4f46e5 !important;
}

.category-reminder::before {
  background-color: #ec4899 !important;
}

/* Dark mode support */
.dark .break-event {
  background: linear-gradient(135deg, rgba(19, 78, 74, 0.7), rgba(13, 148, 136, 0.5)) !important;
  color: #5eead4 !important;
}

.dark .long-break-event {
  background: linear-gradient(135deg, rgba(12, 74, 110, 0.7), rgba(14, 116, 144, 0.5)) !important;
  color: #7dd3fc !important;
}

.dark .rbc-toolbar {
  background-color: var(--card-bg, #1f2937);
  border-bottom-color: var(--border, #374151);
}

.dark .rbc-toolbar button {
  background-color: var(--card-bg, #1f2937);
  color: var(--foreground, #f9fafb);
  border-color: var(--border, #374151);
}

.dark .rbc-toolbar button.rbc-active {
  background: linear-gradient(135deg, #6366f1, #818cf8);
  color: white;
}

.dark .rbc-toolbar button:hover:not(.rbc-active) {
  background-color: var(--hover-bg, #374151);
}

.dark .rbc-header {
  background-color: var(--card-alt-bg, #111827);
  color: var(--foreground, #f9fafb);
  border-bottom-color: var(--border, #374151);
}

.dark .rbc-time-view,
.dark .rbc-time-header-content {
  border-color: var(--border, #374151);
}

.dark .rbc-timeslot-group {
  border-bottom-color: var(--border, #374151);
}

.dark .rbc-day-bg.rbc-today {
  background-color: rgba(99, 102, 241, 0.15) !important;
}

.dark .rbc-event {
  background-color: var(--card-bg, #1f2937) !important;
  border-color: var(--border, #374151) !important;
}

.dark .rbc-event-content {
  color: var(--foreground, #f9fafb) !important;
}

/* Empty calendar message styling */
.empty-calendar-message {
  display: flex;
  flex-direction: column;
  align-items: center;
  justify-content: center;
  height: 400px;
  text-align: center;
  color: var(--muted-foreground);
}

.empty-calendar-message h3 {
  font-size: 1.5rem;
  margin-bottom: 1rem;
  background: linear-gradient(45deg, #4f46e5, #7c3aed);
  -webkit-background-clip: text;
  -webkit-text-fill-color: transparent;
}

/* Animation for gradient shifts */
@keyframes gradientShift {
  0% { background-position: 0% 50%; }
  50% { background-position: 100% 50%; }
  100% { background-position: 0% 50%; }
}

/* IMPROVED EVENT RENDERING - Advanced handling of overlapping events */
.rbc-day-slot .rbc-events-container {
  margin-right: 0 !important;
  width: 100% !important;
  /* Increase z-index to ensure events appear above day background */
  z-index: 5 !important;
}

/* Base event styling */
.rbc-event {
  position: relative !important;
  margin: 2px 4px !important;
  padding: 6px 8px !important;
  min-height: 30px !important;
  border-radius: 8px !important;
  background: var(--card) !important;
  border: 1px solid var(--border) !important;
  transition: all 0.2s ease !important;
  white-space: normal !important; /* Allow text to wrap */
  word-break: break-word !important;
  /* Apply subtle shadow for depth */
  box-shadow: 0 2px 5px rgba(0, 0, 0, 0.08) !important;
  overflow: visible !important; /* Allow elements to overflow for better visibility */
}

/* ADVANCED EVENT GROUPING - Group events by course code */
.rbc-event[data-course-code]:before {
  content: '';
  position: absolute;
  top: 0;
  left: 0;
  width: 6px;
  height: 100%;
  border-radius: 4px 0 0 4px;
}

/* Generate course-specific colors dynamically using nth-child */
.rbc-event[data-course-code="CS101"]:before,
.category-CS101:before {
  background-color: #4f46e5 !important; /* Primary blue */
}

.rbc-event[data-course-code="MATH201"]:before,
.category-MATH201:before {
  background-color: #8b5cf6 !important; /* Purple */
}

.rbc-event[data-course-code="PHYS103"]:before,
.category-PHYS103:before {
  background-color: #06b6d4 !important; /* Cyan */
}

.rbc-event[data-course-code="ENG105"]:before,
.category-ENG105:before {
  background-color: #f59e0b !important; /* Amber */
}

.rbc-event[data-course-code="BIO240"]:before,
.category-BIO240:before {
  background-color: #10b981 !important; /* Green */
}

.rbc-event[data-course-code="CHEM110"]:before,
.category-CHEM110:before {
  background-color: #ef4444 !important; /* Red */
}

.rbc-event[data-course-code="HIST122"]:before,
.category-HIST122:before {
  background-color: #ec4899 !important; /* Pink */
}

.rbc-event[data-course-code="PSYCH101"]:before,
.category-PSYCH101:before {
  background-color: #6366f1 !important; /* Indigo */
}

/* Event type differentiation */
.rbc-event.event-class {
  background-color: rgba(79, 70, 229, 0.1) !important;
  border-left: 4px solid #4f46e5 !important;
}

.rbc-event.event-study {
  background-color: rgba(16, 185, 129, 0.1) !important;
  border-left: 4px solid #10b981 !important;
}

.rbc-event.event-assignment {
  background-color: rgba(239, 68, 68, 0.1) !important;
  border-left: 4px solid #ef4444 !important;
}

.rbc-event.event-reminder {
  background-color: rgba(245, 158, 11, 0.1) !important;
  border-left: 4px solid #f59e0b !important;
}

/* NEW: ENHANCED STAGGERED POSITIONING FOR OVERLAPPING EVENTS */
.rbc-day-slot .rbc-event {
  width: calc(100% - 10px) !important; /* Default width */
  max-width: calc(100% - 10px) !important;
  z-index: 1 !important;
  margin-left: 0 !important;
}

/* Apply aggressive staggering for overlapping events */
.rbc-day-slot .rbc-event:not(:only-child) {
  width: calc(85% - 10px) !important; /* Make overlapping events narrower */
  max-width: calc(85% - 10px) !important;
}

/* Create alternating positions for better visibility */
.rbc-day-slot .rbc-event:nth-child(odd):not(:only-child) {
  margin-left: 0 !important;
  left: 0 !important;
}

.rbc-day-slot .rbc-event:nth-child(even):not(:only-child) {
  margin-left: 15% !important;
  left: 0 !important;
}

/* Further staggering for 3+ events */
.rbc-day-slot .rbc-event:nth-child(3n):not(:only-child) {
  margin-left: 7% !important;
  left: 0 !important;
}

.rbc-day-slot .rbc-event:nth-child(3n+1):not(:only-child) {
  margin-left: 0% !important;
  left: 0 !important;
}

.rbc-day-slot .rbc-event:nth-child(3n+2):not(:only-child) {
  margin-left: 15% !important;
  left: 0 !important;
}

/* Applied z-index management for sequential events */
.rbc-day-slot .rbc-event:nth-child(1) { z-index: 10 !important; }
.rbc-day-slot .rbc-event:nth-child(2) { z-index: 9 !important; }
.rbc-day-slot .rbc-event:nth-child(3) { z-index: 8 !important; }
.rbc-day-slot .rbc-event:nth-child(4) { z-index: 7 !important; }
.rbc-day-slot .rbc-event:nth-child(5) { z-index: 6 !important; }
.rbc-day-slot .rbc-event:nth-child(6) { z-index: 5 !important; }
.rbc-day-slot .rbc-event:nth-child(7) { z-index: 4 !important; }
.rbc-day-slot .rbc-event:nth-child(8) { z-index: 3 !important; }
.rbc-day-slot .rbc-event:nth-child(9) { z-index: 2 !important; }
.rbc-day-slot .rbc-event:nth-child(n+10) { z-index: 1 !important; }

/* Bring hovered event to front */
.rbc-day-slot .rbc-event:hover {
  z-index: 20 !important;
  transform: scale(1.05) !important;
  box-shadow: 0 5px 15px rgba(0, 0, 0, 0.15) !important;
}

/* EVENT GROUPING STYLES - Group related events */
.event-group {
  position: relative;
}

.event-group-badge {
  position: absolute;
  right: -5px;
  top: -5px;
  background: var(--primary);
  color: white;
  border-radius: 50%;
  width: 18px;
  height: 18px;
  font-size: 0.7rem;
  display: flex;
  align-items: center;
  justify-content: center;
  font-weight: bold;
  box-shadow: 0 2px 4px rgba(0, 0, 0, 0.2);
  z-index: 2;
}

.event-series-marker {
  display: inline-block;
  width: 10px;
  height: 10px;
  margin-right: 5px;
  border-radius: 50%;
  background-color: var(--primary);
  vertical-align: middle;
}

/* NEW: Hierarchy visual cues for related events */
.rbc-event[data-series-id] {
  position: relative;
}

.rbc-event[data-series-id]:after {
  content: "";
  position: absolute;
  top: -3px;
  right: -3px;
  width: 12px;
  height: 12px;
  border-radius: 50%;
  background-color: var(--primary);
  border: 2px solid white;
  box-shadow: 0 2px 4px rgba(0, 0, 0, 0.2);
}

/* Different sessions of the same series */
.rbc-event[data-series-id][data-session-number]:after {
  content: attr(data-session-number);
  width: 18px;
  height: 18px;
  font-size: 0.65rem;
  font-weight: bold;
  color: white;
  display: flex;
  align-items: center;
  justify-content: center;
}

/* Improved event content styling */
.rbc-event-content {
  font-size: 0.8rem !important;
  line-height: 1.3 !important;
  font-weight: 600 !important; /* Make text more visible */
  padding-left: 4px !important; /* Add padding to separate from border */
  color: var(--foreground) !important;
  display: flex !important;
  flex-direction: column !important;
  gap: 2px !important;
  overflow: hidden !important;
  text-overflow: ellipsis !important;
}

/* Make event label more visible */
.rbc-event-label {
  font-size: 0.7rem !important;
  font-weight: 700 !important;
  margin-bottom: 2px !important;
  opacity: 0.9;
  white-space: nowrap !important;
  overflow: hidden !important;
  text-overflow: ellipsis !important;
}

/* Additional styling for task event component */
.task-event {
  width: 100%;
  height: 100%;
  padding: 1px;
  overflow: hidden;
}

.task-event-title {
  font-weight: 600;
  font-size: 0.85rem;
  white-space: nowrap;
  overflow: hidden;
  text-overflow: ellipsis;
  margin-bottom: 2px;
}

.task-event-course, .task-event-location {
  display: flex;
  align-items: center;
  font-size: 0.7rem;
  opacity: 0.8;
  margin-top: 2px;
}

.task-event-icon {
  margin-right: 4px;
  font-size: 0.7rem;
}

/* Refined Break Events - make them more distinct */
.break-event {
  background: linear-gradient(135deg, rgba(240, 253, 250, 0.95), rgba(204, 251, 241, 0.95)) !important;
  color: #0f766e !important;
  transform: scale(0.98);
  box-shadow: 0 1px 3px rgba(0, 0, 0, 0.05) !important;
  z-index: 0 !important; /* Send breaks to back */
  height: auto !important;
  min-height: 24px !important;
}

.break-event::before {
  background-color: #14b8a6 !important;
  width: 4px;
}

.break-event .rbc-event-content {
  display: flex !important;
  align-items: center !important;
  justify-content: center !important;
  font-weight: 600 !important;
  font-size: 0.8rem !important;
}

.break-event .task-event-title::before {
  content: "☕";
  margin-right: 5px;
  font-size: 0.9rem;
}

.long-break-event {
  background: linear-gradient(135deg, rgba(224, 242, 254, 0.95), rgba(186, 230, 253, 0.95)) !important;
  color: #0369a1 !important;
}

.long-break-event::before {
  background-color: #0ea5e9 !important;
}

.long-break-event .task-event-title::before {
  content: "🍽️";
}

/* Distinct styling for different event categories */
.category-class::before {
  background-color: #4f46e5 !important; /* Blue for classes */
}

.category-assignment::before {
  background-color: #8b5cf6 !important; /* Purple for assignments */
}

.category-study::before {
  background-color: #10b981 !important; /* Green for study sessions */
}

.category-reminder::before {
  background-color: #ec4899 !important; /* Pink for reminders */
}

/* NEW: Course-specific color grouping */
/* Generate dynamic course-code specific styling classes */
/* These are generated dynamically and will be applied to events with same course code */
[class*="course-code-"] {
  position: relative;
}

[class*="course-code-"]:before {
  content: '';
  position: absolute;
  top: 0;
  left: 0;
  width: 6px;
  height: 100%;
  border-radius: 4px 0 0 4px;
}

/* Base course colors that will be assigned to detected course codes */
.course-code-1:before { background-color: #4f46e5 !important; }
.course-code-2:before { background-color: #8b5cf6 !important; }
.course-code-3:before { background-color: #06b6d4 !important; }
.course-code-4:before { background-color: #f59e0b !important; }
.course-code-5:before { background-color: #10b981 !important; }
.course-code-6:before { background-color: #ef4444 !important; }
.course-code-7:before { background-color: #ec4899 !important; }
.course-code-8:before { background-color: #6366f1 !important; }
.course-code-9:before { background-color: #84cc16 !important; }
.course-code-10:before { background-color: #14b8a6 !important; }

/* Improve priority indicators */
.priority-high::before {
  background-color: var(--priority-high-border, #ef4444) !important;
}

.priority-medium::before {
  background-color: var(--priority-medium-border, #f59e0b) !important;
}

.priority-low::before {
  background-color: var(--priority-low-border, #10b981) !important;
}

/* TOOLTIP ON HOVER - Add custom tooltip for truncated events */
.rbc-event {
  position: relative !important;
}

.rbc-event:hover::after {
  content: attr(title);
  position: absolute;
  top: -30px;
  left: 50%;
  transform: translateX(-50%);
  background: var(--tooltip-bg, rgba(15, 23, 42, 0.9));
  color: white;
  padding: 4px 8px;
  border-radius: 4px;
  font-size: 0.75rem;
  white-space: nowrap;
  z-index: 30;
  max-width: 300px;
  overflow: hidden;
  text-overflow: ellipsis;
  box-shadow: 0 3px 8px rgba(0, 0, 0, 0.15);
  pointer-events: none;
}

.dark .rbc-event:hover::after {
  background: var(--tooltip-bg, rgba(240, 240, 240, 0.9));
  color: #111;
}

/* NEW: EVENT SERIES VISUALIZATION */
/* This displays lines connecting related events */
.event-series-connector {
  position: absolute;
  background-color: var(--primary);
  opacity: 0.3;
  pointer-events: none;
  z-index: 0;
>>>>>>> 7fcc5301
}<|MERGE_RESOLUTION|>--- conflicted
+++ resolved
@@ -2434,11 +2434,9 @@
 
 }
 
-<<<<<<< HEAD
 .ai-badge-container {
   border-radius: 1rem;
   padding: 0.5rem 1rem;
-=======
 /* Break block styling */
 .break-event {
   background: linear-gradient(135deg, rgba(240, 253, 250, 0.9), rgba(204, 251, 241, 0.9)) !important;
@@ -3259,5 +3257,4 @@
   opacity: 0.3;
   pointer-events: none;
   z-index: 0;
->>>>>>> 7fcc5301
 }