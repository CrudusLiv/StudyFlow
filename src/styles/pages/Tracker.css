.tracker-container {
  padding: 2rem;
  background: linear-gradient(135deg, #f8fafc 0%, #e2e8f0 100%);
  min-height: 100vh;
}

.tracker-wrapper {
  max-width: 1200px;
  margin: 0 auto;
  background: rgba(255, 255, 255, 0.8);
  backdrop-filter: blur(10px);
  border-radius: 20px;
  padding: 2.5rem;
  box-shadow: 0 4px 6px -1px rgba(0, 0, 0, 0.1);
}

.tracker-header {
  text-align: center;
  margin-bottom: 3rem;
}

.tracker-title {
  font-size: 2.8rem;
  background: linear-gradient(to right, #4f46e5, #818cf8, #6366f1);
  -webkit-background-clip: text;
  -webkit-text-fill-color: transparent;
  margin-bottom: 0.8rem;
  font-weight: 800;
  letter-spacing: -0.5px;
}

.tracker-subtitle {
  color: #6b7280;
  font-size: 1.2rem;
  max-width: 600px;
  margin: 0 auto;
  line-height: 1.6;
}

.section-title {
  font-size: 1.6rem;
  color: #1f2937;
  margin-bottom: 1.8rem;
  font-weight: 700;
  position: relative;
  padding-bottom: 1.5rem;
  display: inline-block;
  border-bottom: 2px solid #4f46e5;
  margin-bottom: 2.5rem;
  text-align: center;
  display: flex;
  align-items: center;
  justify-content: center;

}
.section-title::after {
  content: "";
  position: absolute;
  bottom: 0;
  left: 0;
  width: 100%;
  height: 2px;
  background: linear-gradient(to right, #4f46e5, #818cf8, #6366f1);
}

.chart-container {
  background: white;
  border-radius: 20px;
  padding: 2.5rem 1.5rem;
  box-shadow: 0 10px 30px rgba(0, 0, 0, 0.06);
  margin-bottom: 3rem;
  border: 1px solid rgba(129, 140, 248, 0.1);
  min-height: 420px;
  overflow: hidden;
  position: relative;
  transition: transform 0.3s ease, box-shadow 0.3s ease;
}

.chart-container:hover {
  transform: translateY(-4px);
  box-shadow: 0 15px 35px rgba(0, 0, 0, 0.08);
}

.chart-section {
  background: white;
  border-radius: 16px;
  padding: 2rem;
  box-shadow: 0 10px 30px rgba(0, 0, 0, 0.05);
  margin-top: 5rem;
  height: auto;
}

.chart-title {
  font-size: 1.6rem;
  color: #1f2937;
  margin-bottom: 1.8rem;
  font-weight: 700;
  position: relative;
  display: inline-block;
}

.chart-title::after {
  content: "";
  position: absolute;
  bottom: -8px;
  left: 0;
  width: 40%;
  height: 3px;
  background: linear-gradient(to right, #6366f1, #4f46e5);
  border-radius: 3px;
}

.chart-wrapper {
  width: 100%;
  height: 100%;
  min-height: min-content; 
}

@media (max-width: 768px) {
  .chart-container {
    padding: 1.5rem 0.75rem;
    min-height: 350px;
  }

  .chart-wrapper {
    height: 350px;
  }

  .tracker-wrapper {
    padding: 1.5rem;
  }
}

@media (max-width: 480px) {
  .chart-container {
    padding: 1rem 0.5rem;
    min-height: 300px;
  }

  .chart-wrapper {
    height: 300px;
  }

  .tracker-wrapper {
    padding: 1rem;
  }

  .section-title {
    font-size: 1.25rem;
    margin-bottom: 1rem;
  }
}

.stats-grid {
  display: grid;
  grid-template-columns: repeat(auto-fit, minmax(200px, 1fr));
  gap: 1.5rem;
  margin-bottom: 2.5rem;
}

.stat-card {
  background: white;
  border-radius: 16px;
  padding: 2rem;
  position: relative;
  overflow: visible;
  border: 1px solid rgba(129, 140, 248, 0.1);
  box-shadow: 0 4px 20px -1px rgba(0, 0, 0, 0.08);
  transition: transform 0.3s ease, box-shadow 0.3s ease;
  display: flex;
  flex-direction: column;
  align-items: center;
  justify-content: center;
  min-height: 200px;
}

.stat-card::before {
  content: "";
  position: absolute;
  top: 0;
  left: 0;
  width: 100%;
  height: 5px;
  background: linear-gradient(to right, #6366f1, #4f46e5);
}

.stat-card:hover {
  transform: translateY(-6px);
  box-shadow: 0 15px 30px rgba(0, 0, 0, 0.12);
}

.stat-value {
  font-size: 32px;
  font-weight: 800;
  color: #4f46e5;
  margin: 15px 0;
  text-align: center;
}

.stat-title {
  font-size: 18px;
  font-weight: 600;
  margin-bottom: 10px;
  color: #1f2937;
  text-align: center;
}

.stat-icon {
  font-size: 24px;
  color: #4f46e5;
  margin-bottom: 12px;
}

.stat-label {
  font-size: 14px;
  color: #6b7280;
  height: 10px;
}

.progress-header {
  display: flex;
  justify-content: space-between;
  align-items: center;
  margin-bottom: 8px;
}

.progress-label {
  font-size: 12px;
  font-weight: 600;
  text-transform: uppercase;
  color: #4f46e5;
  padding: 4px 8px;
  background: #eef2ff;
  border-radius: 9999px;
}

.progress-value {
  font-size: 12px;
  font-weight: 600;
  color: #4f46e5;
}

.progress-bar {
  width: 100%;
  height: 8px;
  background: #f3f4f6;
  border-radius: 999px;
  overflow: hidden;
  margin-top: 10px;
  position: relative;
}

.progress-fill {
  height: 100%;
  background: linear-gradient(to right, #818cf8, #6366f1);
  border-radius: 999px;
  transition: width 0.5s ease;
  position: absolute;
  left: 0;
  top: 0;
}

.assignments-list {
  border-radius: 16px;
  padding: 2rem;
  box-shadow: 0 8px 24px rgba(0, 0, 0, 0.06);
}

.section-icon {
  font-size: 1.25rem;
  margin-right: 0.5rem;
  color: #4f46e5;
  vertical-align: middle;
}

.assignments-grid {
  display: grid;
  grid-template-columns: repeat(auto-fill, minmax(250px, 1fr));
  gap: 1.5rem;
  margin-top: 1.5rem;
}

.assignment-item {
  background: white;
  border-radius: 16px;
  padding: 1.8rem;
  box-shadow: 0 4px 16px rgba(0, 0, 0, 0.04);
  transition: all 0.3s ease;
  border: 1px solid rgba(129, 140, 248, 0.1);
  position: relative;
  overflow: hidden;
}

.assignment-item::after {
  content: "";
  position: absolute;
  bottom: 0;
  left: 0;
  width: 100%;
  height: 3px;
  background: linear-gradient(to right, #6366f1, #4f46e5);
  transform: scaleX(0);
  transform-origin: left;
  transition: transform 0.3s ease;
}

.assignment-item:hover::after {
  transform: scaleX(1);
}

.assignment-item:hover {
  transform: translateY(-4px);
  box-shadow: 0 12px 24px rgba(0, 0, 0, 0.08);
}

.assignment-status {
  position: absolute;
  top: 1rem;
  right: 1rem;
}

.status-indicator {
  width: 8px;
  height: 8px;
  border-radius: 50%;
}

.assignment-header {
  margin-bottom: 1rem;
}

.assignment-title {
  font-size: 1.2rem;
  font-weight: 700;
  color: #1f2937;
  margin-bottom: 0.8rem;
  transition: color 0.3s ease;
}

.assignment-item:hover .assignment-title {
  color: #4f46e5;
}

.assignment-meta {
  display: flex;
  align-items: center;
  gap: 0.5rem;
}

.meta-icon {
  color: #6b7280;
  font-size: 0.875rem;
}

.assignment-date {
  font-size: 0.875rem;
  color: #6b7280;
}

.assignment-description {
  font-size: 0.875rem;
  color: #4b5563;
  margin-bottom: 1rem;
}

.assignments-summary {
  display: grid;
  grid-template-columns: 1fr 1fr;
  gap: 2rem;
  margin-top: 2rem;
  padding-top: 2rem;
  border-top: 1px solid #e5e7eb;
}

.summary-section {
  background: white;
  border-radius: 12px;
  padding: 1.5rem;
  box-shadow: 0 4px 16px rgba(0, 0, 0, 0.04);
  border: 1px solid rgba(129, 140, 248, 0.1);
}

.summary{
  display: flex;
  gap: 1rem;
  align-items: center;
  justify-content: space-between;
  margin: 0 5rem;
}

.summary-title {
  font-size: 1.1rem;
  font-weight: 600;
  color: #1f2937;
  margin-bottom: 1rem;
  display:flex;
  align-items: center;
  gap: 0.5rem;
}

.summary-icon {
  font-size: 1.25rem;
}

.summary-icon.completed {
  color: #10b981;
}

.summary-icon.pending {
  color: #f59e0b;
}

.summary-list {
  display: flex;
  flex-direction: column;
  gap: 0.75rem;
}

.summary-item {
  display: flex;
  justify-content: space-between;
  align-items: center;
  padding: 0.75rem;
  background: #f9fafb;
  border-radius: 8px;
  transition: transform 0.2s ease;
}

.summary-item:hover {
  transform: translateX(4px);
}

.summary-item-title {
  font-size: 0.9rem;
  color: #4b5563;
}

.summary-item-progress {
  font-size: 0.9rem;
  font-weight: 600;
  color: #6366f1;
}

@media (max-width: 768px) {
  .chart-container {
    padding: 1.5rem 0.75rem;
    min-height: 350px;
  }

  .chart-wrapper {
    height: 350px;
  }

  .tracker-wrapper {
    padding: 1.5rem;
  }

  .assignments-summary {
    grid-template-columns: 1fr;
  }
}

@media (max-width: 480px) {
  .chart-container {
    padding: 1rem 0.5rem;
    min-height: 300px;
  }

  .chart-wrapper {
    height: 300px;
  }

  .tracker-wrapper {
    padding: 1rem;
  }

  .section-title {
    font-size: 1.25rem;
    margin-bottom: 1rem;
  }
}

/* Enhanced responsive styles */
@media (max-width: 1024px) {
  .stats-grid {
    grid-template-columns: repeat(auto-fit, minmax(250px, 1fr));
    gap: 1rem;
  }

  .tracker-title {
    font-size: 2rem;
  }
}

@media (max-width: 768px) {
  .tracker-container {
    padding: 1rem;
  }

  .tracker-wrapper {
    padding: 1.5rem;
    margin: 0.5rem;
  }

  .tracker-title {
    font-size: 1.75rem;
  }

  .tracker-subtitle {
    font-size: 1rem;
  }

  .stat-card {
    padding: 1.5rem;
  }

  .stat-value {
    font-size: 28px;
  }

  .chart-section {
    padding: 1.5rem;
  }

  .assignments-grid {
    grid-template-columns: 1fr;
  }
}

@media (max-width: 480px) {
  .tracker-container {
    padding: 0.5rem;
  }

  .tracker-wrapper {
    padding: 1rem;
    margin: 0;
    border-radius: 12px;
  }

  .tracker-title {
    font-size: 1.5rem;
  }

  .stat-card {
    padding: 1.25rem;
  }

  .stat-value {
    font-size: 24px;
  }

  .stat-title {
    font-size: 16px;
  }

  .chart-title {
    font-size: 1.25rem;
  }

  .summary-section {
    padding: 1rem;
  }

  .summary-title {
    font-size: 1rem;
  }

  .summary-item {
    padding: 0.5rem;
  }
}

/* Add smooth transitions */
.stat-card,
.chart-container,
.assignment-item {
  transition: all 0.3s ease-in-out;
}


/* Custom scrollbar */
::-webkit-scrollbar {
  width: 10px;
}

::-webkit-scrollbar-track {
  background: #f1f1f1;
  border-radius: 10px;
}

::-webkit-scrollbar-thumb {
  background: linear-gradient(to bottom, #6366f1, #4f46e5);
  border-radius: 10px;
}

::-webkit-scrollbar-thumb:hover {
  background: linear-gradient(to bottom, #4f46e5, #3730a3);
}



.loading {
  text-align: center;
  padding: 2rem;
  color: #6366f1;
  font-size: 1.2rem;
  display: flex;
  align-items: center;
  justify-content: center;
  min-height: 200px;
}

.error {
  text-align: center;
  padding: 2rem;
  color: #ef4444;
  font-size: 1.2rem;
  background: #fee2e2;
  border-radius: 8px;
  margin: 1rem;
}


/* Current edit button styling */
.edit-button,
.delete-button,
.mark-read-button {
  display: flex;
  align-items: center;
  justify-content: center;
  background-color: transparent;
  border: none;
  width: 32px;
  height: 32px;
  border-radius: 0.5rem;
  cursor: pointer;
  color: var(--muted-foreground);
  transition: all 0.2s ease;
}

.edit-button:hover {
  background-color: rgba(59, 130, 246, 0.1);
  color: #3b82f6;
}

/* Enhanced edit button for light theme */
.edit-button {
  position: relative;
  overflow: hidden;
  border: 1px solid transparent;
}

.edit-button:hover {
  background-color: rgba(59, 130, 246, 0.1);
  color: #3b82f6;
  border-color: rgba(59, 130, 246, 0.3);
  transform: translateY(-2px);
  box-shadow: 0 2px 5px rgba(59, 130, 246, 0.2);
}

.edit-button:active {
  transform: translateY(0);
  box-shadow: none;
}

.edit-button::after {
  content: '';
  position: absolute;
  top: 0;
  left: 0;
  width: 100%;
  height: 100%;
  background: radial-gradient(circle, rgba(59, 130, 246, 0.2) 0%, transparent 70%);
  opacity: 0;
  transition: opacity 0.3s ease;
}

.edit-button:hover::after {
  opacity: 1;
}

/* Add a subtle tooltip on hover */
.edit-button {
  position: relative;
}

.edit-button::before {
  content: 'Edit';
  position: absolute;
  bottom: -25px;
  left: 50%;
  transform: translateX(-50%) scale(0.8);
  background-color: var(--foreground, #1f2937);
  color: var(--card, white);
  padding: 3px 8px;
  border-radius: 4px;
  font-size: 10px;
  font-weight: 500;
  opacity: 0;
  pointer-events: none;
  transition: all 0.2s ease;
  white-space: nowrap;
}

.edit-button:hover::before {
  opacity: 0.9;
  transform: translateX(-50%) scale(1);
  bottom: -30px;
}

.dark .tracker-container {
  background: rgba(17, 24, 39, 0.9);
}
.dark .tracker-wrapper {
  background: rgba(17, 24, 39, 0.9);
  backdrop-filter: blur(20px);
  border: 1px solid rgba(99, 102, 241, 0.1);
  box-shadow: 0 10px 30px rgba(0, 0, 0, 0.3);
}

/* Dark theme tooltip */
@media (prefers-color-scheme: dark) {


  .loading {
    color: #a5b4fc;
    text-shadow: 0 0 10px rgba(165, 180, 252, 0.5);
  }

<<<<<<< HEAD
.dark .edit-button::before {
  background-color: #e5e7eb;
  color: #1f2937;
}

/* Priority badge styling */
.priority-badge {
  position: absolute;
  top: 1rem;
  right: 3rem;
  padding: 2px 8px;
  border-radius: 12px;
  font-size: 0.7rem;
  font-weight: 600;
  text-transform: uppercase;
  letter-spacing: 0.5px;
}

.priority-badge.high {
  background-color: var(--priority-high-bg, rgba(239, 68, 68, 0.2));
  color: var(--priority-high-text, #ef4444);
}

.priority-badge.medium {
  background-color: var(--priority-medium-bg, rgba(245, 158, 11, 0.2));
  color: var(--priority-medium-text, #f59e0b);
}

.priority-badge.low {
  background-color: var(--priority-low-bg, rgba(16, 185, 129, 0.2));
  color: var(--priority-low-text, #10b981);
}

.course-code {
  display: inline-block;
  padding: 2px 6px;
  background-color: var(--accent-bg, rgba(99, 102, 241, 0.1));
  color: var(--accent, #6366f1);
  border-radius: 4px;
  font-size: 0.75rem;
  font-weight: 600;
  margin-right: 8px;
=======
  .error {
    background: rgba(127, 29, 29, 0.8);
    color: #fca5a5;
    border: 1px solid rgba(252, 165, 165, 0.2);
    box-shadow: 0 4px 12px rgba(127, 29, 29, 0.3);
  }

  ::-webkit-scrollbar-track {
    background: #1f2937;
    border: 1px solid rgba(255, 255, 255, 0.05);
  }

  .stat-card,
  .chart-container,
  .assignment-item {
    background: rgba(31, 41, 55, 0.95);
    border-color: rgba(99, 102, 241, 0.15);
    box-shadow: 0 8px 20px rgba(0, 0, 0, 0.25);
    transition: transform 0.3s ease, box-shadow 0.3s ease, border-color 0.3s ease;
  }

  .stat-card:hover,
  .chart-container:hover,
  .assignment-item:hover {
    border-color: rgba(99, 102, 241, 0.3);
    box-shadow: 0 12px 25px rgba(0, 0, 0, 0.3), 0 0 5px rgba(99, 102, 241, 0.2);
  }

 

  .tracker-subtitle {
    color: #cbd5e1;
  }

  .section-title {
    color: #f8fafc;
    text-shadow: 0 0 20px rgba(99, 102, 241, 0.3);
  }

  .chart-container,
  .stat-card,
  .assignment-item {
    background: rgba(31, 41, 55, 0.9);
    border-color: rgba(99, 102, 241, 0.15);
    box-shadow: 0 8px 30px rgba(0, 0, 0, 0.25);
  }

  .chart-section {
    background: rgba(31, 41, 55, 0.8);
    border: 1px solid rgba(99, 102, 241, 0.1);
  }

  .stat-title,
  .chart-title {
    color: #f8fafc;
  }

  .stat-value {
    color: #a5b4fc;
    text-shadow: 0 0 10px rgba(165, 180, 252, 0.3);
  }

  .stat-label {
    color: #cbd5e1;
  }

  .progress-label {
    background: rgba(49, 46, 129, 0.7);
    color: #a5b4fc;
    border: 1px solid rgba(99, 102, 241, 0.2);
  }

  .progress-bar {
    background: #1f2937;
    box-shadow: inset 0 1px 3px rgba(0, 0, 0, 0.3);
  }

  .progress-fill {
    background: linear-gradient(to right, #818cf8, #4f46e5);
    box-shadow: 0 0 5px rgba(99, 102, 241, 0.5);
  }

  .assignment-title {
    color: #f8fafc;
  }

  .assignment-date {
    color: #cbd5e1;
  }

  .stat-icon {
    color: #a5b4fc;
    text-shadow: 0 0 10px rgba(165, 180, 252, 0.3);
  }

  .stat-card::before {
    background: linear-gradient(to right, #818cf8, #4f46e5);
    box-shadow: 0 0 10px rgba(99, 102, 241, 0.5);
  }

  .progress-fill {
    background: linear-gradient(to right, #818cf8, #4f46e5);
    box-shadow: 0 0 5px rgba(99, 102, 241, 0.5);
  }

  .summary-section {
    background: rgba(31, 41, 55, 0.8);
    border-color: rgba(99, 102, 241, 0.15);
    box-shadow: 0 8px 20px rgba(0, 0, 0, 0.2);
  }

  .summary-title {
    color: #f8fafc;
  }

  .summary-item {
    background: rgba(17, 24, 39, 0.8);
    border: 1px solid rgba(99, 102, 241, 0.05);
    transition: all 0.3s ease;
  }

  .summary-item:hover {
    background: rgba(31, 41, 55, 0.9);
    border-color: rgba(99, 102, 241, 0.2);
    transform: translateX(4px);
  }

  .summary-item-title {
    color: #cbd5e1;
  }

  .assignments-summary {
    border-color: rgba(99, 102, 241, 0.15);
  }
>>>>>>> 355605ae
}<|MERGE_RESOLUTION|>--- conflicted
+++ resolved
@@ -719,16 +719,6 @@
   box-shadow: 0 10px 30px rgba(0, 0, 0, 0.3);
 }
 
-/* Dark theme tooltip */
-@media (prefers-color-scheme: dark) {
-
-
-  .loading {
-    color: #a5b4fc;
-    text-shadow: 0 0 10px rgba(165, 180, 252, 0.5);
-  }
-
-<<<<<<< HEAD
 .dark .edit-button::before {
   background-color: #e5e7eb;
   color: #1f2937;
@@ -771,7 +761,15 @@
   font-size: 0.75rem;
   font-weight: 600;
   margin-right: 8px;
-=======
+/* Dark theme tooltip */
+@media (prefers-color-scheme: dark) {
+
+
+  .loading {
+    color: #a5b4fc;
+    text-shadow: 0 0 10px rgba(165, 180, 252, 0.5);
+  }
+
   .error {
     background: rgba(127, 29, 29, 0.8);
     color: #fca5a5;
@@ -906,5 +904,4 @@
   .assignments-summary {
     border-color: rgba(99, 102, 241, 0.15);
   }
->>>>>>> 355605ae
 }