--- conflicted
+++ resolved
@@ -1,6 +1,5 @@
 import React from 'react';
 import { motion } from 'framer-motion';
-<<<<<<< HEAD
 import { Link, useNavigate } from 'react-router-dom';
 import { FaCalendarAlt, FaChartLine, FaClock, FaTasks, FaArrowRight, FaSpinner } from 'react-icons/fa';
 import {
@@ -56,16 +55,9 @@
   }
 ];
 
-=======
-import { useNavigate } from 'react-router-dom';
-import { FaCalendarAlt, FaChartLine, FaArrowRight } from 'react-icons/fa';
-import '../styles/pages/Home.css';
-
->>>>>>> b7f92451
 const Home: React.FC = () => {
   const navigate = useNavigate();
 
-<<<<<<< HEAD
   useEffect(() => {
     // Simulate loading data
     const timer = setTimeout(() => {
@@ -97,22 +89,6 @@
     const diffDays = Math.ceil(diffTime / (1000 * 60 * 60 * 24));
     return diffDays;
   };
-=======
-  const features = [
-    {
-      icon: <FaCalendarAlt />,
-      title: "Smart Scheduling",
-      description: "Plan your academic journey with our intelligent scheduling system",
-      path: "/schedule"
-    },
-    {
-      icon: <FaChartLine />,
-      title: "Track Progress",
-      description: "Monitor your academic growth with detailed analytics and insights",
-      path: "/tracker"
-    }
-  ];
->>>>>>> b7f92451
 
   return (
     <motion.div 
@@ -124,7 +100,6 @@
     >
       <div className="content-wrapper">
         <motion.div 
-<<<<<<< HEAD
           className="content-card"
           variants={containerVariants}
         >
@@ -269,42 +244,6 @@
               </motion.div>
             )}
           </motion.div>
-=======
-          className="hero-section"
-          initial={{ y: 20, opacity: 0 }}
-          animate={{ y: 0, opacity: 1 }}
-          transition={{ duration: 0.8 }}
-        >
-          <h1 className="main-title">Transform Your Study Journey</h1>
-          <p className="subtitle">
-            Maximize your academic potential with our intelligent study management platform
-          </p>
-        </motion.div>
-
-        <motion.div 
-          className="features-grid"
-          initial={{ opacity: 0 }}
-          animate={{ opacity: 1 }}
-          transition={{ delay: 0.4 }}
-        >
-          {features.map((feature, index) => (
-            <motion.div
-              key={index}
-              className="feature-card"
-              initial={{ y: 20, opacity: 0 }}
-              animate={{ y: 0, opacity: 1 }}
-              transition={{ delay: 0.2 * (index + 1) }}
-              onClick={() => navigate(feature.path)}
-            >
-              <div className="feature-icon">{feature.icon}</div>
-              <h2 className="feature-title">{feature.title}</h2>
-              <p className="feature-description">{feature.description}</p>
-              <div className="feature-cta">
-                Get Started <FaArrowRight />
-              </div>
-            </motion.div>
-          ))}
->>>>>>> b7f92451
         </motion.div>
       </div>
     </motion.div>
