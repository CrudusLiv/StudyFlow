--- conflicted
+++ resolved
@@ -1,11 +1,7 @@
 import { useState, useEffect } from "react";
 import { useNavigate } from "react-router-dom";
-<<<<<<< HEAD
-import { BsMicrosoft } from 'react-icons/bs';
+import { BsMicrosoft, BsGoogle } from 'react-icons/bs';
 import { FcGoogle } from 'react-icons/fc';
-=======
-import { BsMicrosoft, BsGoogle } from 'react-icons/bs';
->>>>>>> b7f92451
 import { signInWithMicrosoft, handleRedirectResult } from '../config/firebase';
 import { useAuth } from '../contexts/AuthContext';
 import axios from 'axios';
@@ -134,15 +130,8 @@
                 whileTap="tap"
                 disabled={loading}
               >
-<<<<<<< HEAD
-                <FcGoogle className="auth-icon" />
-                {loading ? 'Signing in...' : 'Sign in with Google'}
-              </motion.button>
-=======
-                <BsGoogle />
-                {loading ? 'Signing in...' : 'Sign in with Google'}
+                Sign in with Google
               </button>
->>>>>>> b7f92451
 
               <motion.button
                 onClick={handleMicrosoftAuth}
