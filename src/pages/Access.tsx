import { useState, useEffect } from "react";
import { useNavigate } from "react-router-dom";
import {  BsGoogle } from 'react-icons/bs';
import { useAuth } from '../contexts/AuthContext';
import { motion } from 'framer-motion';
import { 
  containerVariants, 
  fadeIn
} from '../utils/animationConfig';
import '../styles/pages/Access.css';

const buttonLoadingVariants = {
  loading: {
    scale: 0.98,
    opacity: 0.8,
    transition: {
      repeat: Infinity,
      repeatType: "reverse",
      duration: 0.5
    }
  },
  idle: {
    scale: 1,
    opacity: 1
  }
};

const Access: React.FC = () => {
  const [error, setError] = useState<string | null>(null);
  const [loading, setLoading] = useState(false);
  const { login } = useAuth();
  const navigate = useNavigate();

  useEffect(() => {
    // Clear any previous auth attempts
    localStorage.removeItem('authInProgress');
    
    // Check if we're returning from an OAuth redirect
    const params = new URLSearchParams(window.location.search);
    const token = params.get('token');
    const userKey = params.get('userKey');
    const userRole = params.get('userRole');
    
    if (token && userKey) {
      login(token, userKey, userRole || 'user');
      navigate('/schedule');
    }
  }, [navigate, login]);

  const handleGoogleAuth = () => {
    try {
      window.location.href = 'http://localhost:5000/auth/google';
    } catch (err) {
      console.error('Google auth error:', err);
      setError("Authentication failed. Please try again.");
    }
  };


  return (
    <motion.div 
      className="access-container"
      initial={{ opacity: 0 }}
      animate={{ opacity: 1 }}
      exit={{ opacity: 0 }}
      transition={{ duration: 0.5 }}
    >
      <motion.div 
        className="auth-card"
        variants={containerVariants}
      >
        <motion.div 
          className="auth-content"
          variants={fadeIn}
        >
          <div className="form-section">
            <motion.h1 
              className="form-title"
              initial={{ y: -20, opacity: 0 }}
              animate={{ y: 0, opacity: 1 }}
              transition={{ delay: 0.2 }}
            >
              Welcome to StudyFlow
            </motion.h1>

            {error && (
              <motion.div 
                className="error-message"
                initial={{ opacity: 0 }}
                animate={{ opacity: 1 }}
              >
                {error}
              </motion.div>
            )}

            <motion.div 
              className="auth-buttons"
              variants={containerVariants}
            >
              <motion.button
                onClick={handleGoogleAuth}
                className="auth-button google-button"
                animate={loading ? "loading" : "idle"}
                whileHover={{ scale: 1.02, y: -3 }}
                whileTap={{ scale: 0.98 }}
                disabled={loading}
              >
                <motion.div
                  animate={{ rotate: loading ? 360 : 0 }}
                  transition={{ duration: 2, repeat: Infinity, ease: "linear" }}
                >
                  <BsGoogle className="auth-icon" />
                </motion.div>
                Sign in with Google
              </motion.button>
<<<<<<< HEAD
=======


>>>>>>> e46261ce
            </motion.div>
          </div>

          <motion.div 
            className="info-section"
            initial={{ opacity: 0, x: 20 }}
            animate={{ opacity: 1, x: 0 }}
            transition={{ delay: 0.4 }}
          >
            <h2 className="info-title">Join StudyFlow</h2>
            <ul className="feature-list">
              <motion.li 
                initial={{ opacity: 0, y: 10 }}
                animate={{ opacity: 1, y: 0 }}
                transition={{ delay: 0.5 }}
              >
                Track your progress
              </motion.li>
              <motion.li 
                initial={{ opacity: 0, y: 10 }}
                animate={{ opacity: 1, y: 0 }}
                transition={{ delay: 0.6 }}
              >
                Manage your schedule
              </motion.li>
              <motion.li 
                initial={{ opacity: 0, y: 10 }}
                animate={{ opacity: 1, y: 0 }}
                transition={{ delay: 0.7 }}
              >
                Connect with peers
              </motion.li>
            </ul>
          </motion.div>
        </motion.div>
      </motion.div>
    </motion.div>
  );
};

export default Access;<|MERGE_RESOLUTION|>--- conflicted
+++ resolved
@@ -113,11 +113,8 @@
                 </motion.div>
                 Sign in with Google
               </motion.button>
-<<<<<<< HEAD
-=======
 
 
->>>>>>> e46261ce
             </motion.div>
           </div>
 
